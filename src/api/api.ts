--- conflicted
+++ resolved
@@ -9,10 +9,6 @@
 
 import Account from "./objects/account";
 import Storage, { STORAGE_KEYS_WITH_ACCOUNTS, STORAGE_KEYS_WITH_TOOTS, STORAGE_KEYS_WITH_UNIQUE_IDS } from "../Storage";
-<<<<<<< HEAD
-=======
-import { CacheKey } from "../enums";
->>>>>>> c2e9d70e
 import Toot, { SerializableToot, earliestTootedAt, mostRecentTootedAt, sortByCreatedAt } from './objects/toot';
 import UserData from "./user_data";
 import { ageInMS, ageString, mostRecent, quotedISOFmt, subtractSeconds, timelineCutoffAt } from "../helpers/time_helpers";
@@ -655,11 +651,7 @@
             const toots = objects.map(obj => obj instanceof Toot ? obj : Toot.build(obj as SerializableToot));
             return Toot.dedupeToots(toots, `${key} buildFromApiObjects`);
         } else if (STORAGE_KEYS_WITH_UNIQUE_IDS.includes(key)) {
-<<<<<<< HEAD
-            return uniquifyByProp<MastodonObjWithID>(objects as MastodonObjWithID[], (obj) => obj.id);
-=======
             return uniquifyByProp<MastodonObjWithID>(objects as MastodonObjWithID[], (obj) => obj.id, key);
->>>>>>> c2e9d70e
         } else {
             return objects;
         }
