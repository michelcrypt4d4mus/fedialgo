import { mastodon } from 'masto';

export type StorageValue = serverFeatureType | accFeatureType | mastodon.v1.Account | weightsType | string;

export interface weightsType {
    [key: string]: number; // Replace 'any' with the desired value type (e.g., string, number, etc.)
};

export type accFeatureType = {
    [key: mastodon.v1.Account["acct"]]: number; // Replace 'any' with the desired value type (e.g., string, number, etc.)
};

export type serverFeatureType = {
    [key: mastodon.v1.Instance["uri"]]: number; // Replace 'any' with the desired value type (e.g., string, number, etc.)
};

export interface StatusType extends mastodon.v1.Status {
    rawScore?: number;  // Score before applying timeDiscount
    reblog?: StatusType;
    reblogBy?: string;
    recommended?: boolean;
    similarity?: number;
    scores?: weightsType;
<<<<<<< HEAD
    weightedScores?: weightsType;
    value?: number;  // This is the number that the final algorithmic sorting is done on
    reblog?: StatusType;
    reblogBy?: string;
    timeDiscount?: number;
    rawScore?: number;
}
=======
    timeDiscount?: number;  // Multiplier that reduces the score of older posts
    topPost?: boolean;
    value?: number;
};
>>>>>>> c23f1629

export type FeedFetcher = (api: mastodon.rest.Client) => Promise<StatusType[]>;
export type Scorer = (api: mastodon.rest.Client, status: StatusType) => number;<|MERGE_RESOLUTION|>--- conflicted
+++ resolved
@@ -21,20 +21,11 @@
     recommended?: boolean;
     similarity?: number;
     scores?: weightsType;
-<<<<<<< HEAD
-    weightedScores?: weightsType;
-    value?: number;  // This is the number that the final algorithmic sorting is done on
-    reblog?: StatusType;
-    reblogBy?: string;
-    timeDiscount?: number;
-    rawScore?: number;
-}
-=======
     timeDiscount?: number;  // Multiplier that reduces the score of older posts
     topPost?: boolean;
     value?: number;
+    weightedScores?: weightsType;
 };
->>>>>>> c23f1629
 
 export type FeedFetcher = (api: mastodon.rest.Client) => Promise<StatusType[]>;
 export type Scorer = (api: mastodon.rest.Client, status: StatusType) => number;