/*
 * Typescript type definitions.
 */
import { mastodon } from 'masto';
import { Mutex, MutexInterface, SemaphoreInterface } from 'async-mutex';

import Account from './api/objects/account';
import BooleanFilter, { BooleanFilterArgs, BooleanFilterName } from './filters/boolean_filter';
import NumericFilter, { NumericFilterArgs } from './filters/numeric_filter';
import Scorer from './scorer/scorer';
import Toot, { SerializableToot } from './api/objects/toot';
import { NonScoreWeightName, ScoreName } from './enums';
import { CacheKey } from "./enums";

// Records
export type AccountNames = Record<mastodon.v1.Account["acct"], Account>;
export type ApiMutex = Record<CacheKey, Mutex>;
export type MastodonInstances = Record<string, MastodonInstance>;
export type NonScoreWeightInfoDict = Record<NonScoreWeightName, WeightInfo>;
export type StringDict = Record<string, string>;
export type StringNumberDict = Record<string, number>;
export type TagNames = Record<string, TagWithUsageCounts>;
export type Weights = Record<WeightName, number>;
export type WeightInfoDict = Record<WeightName, WeightInfo>;

// Misc
export type AccountLike = Account | mastodon.v1.Account;
<<<<<<< HEAD
export type ConcurrencyLockRelease = MutexInterface.Releaser | SemaphoreInterface.Releaser;
=======
// export type ConcurrencyLockRelease = MutexInterface.Releaser | SemaphoreInterface.Releaser;
>>>>>>> 60f72e6d
export type CountKey = FilterTitle | string;
export type FeedFetcher = (api: mastodon.rest.Client) => Promise<Toot[]>;
export type FilterTitle = BooleanFilterName | TootNumberProp;
export type StatusList = TootLike[];
export type StringSet = Set<string | undefined>;
export type TootLike = mastodon.v1.Status | SerializableToot | Toot;
export type TootNumberProp = KeysOfValueType<Toot, number>;


// Filters
export type BooleanFilters = Record<BooleanFilterName, BooleanFilter>;
export type NumericFilters = Record<TootNumberProp, NumericFilter>;

export type FeedFilterSettingsSerialized = {
    booleanFilterArgs: BooleanFilterArgs[];
    numericFilterArgs: NumericFilterArgs[];
};

// Same as FeedFilterSettingsSerialized but with the filter objects as well as the args needed to construct them
export interface FeedFilterSettings extends FeedFilterSettingsSerialized {
    booleanFilters: BooleanFilters;
    numericFilters: NumericFilters;
};

export type FilterArgs = {
    title: FilterTitle;
    description?: string;
    invertSelection?: boolean;
    visible?: boolean;
};


// Extract the keys of T that are of a type that's a subclass of TypeCondition
// https://www.totaltypescript.com/get-keys-of-an-object-where-values-are-of-a-given-type
export type KeysOfValueType<T, SuperClass> = Exclude<
    {[K in keyof T]: T[K] extends SuperClass ? K : never}[keyof T],
    undefined
>;

export type MastodonApiObject = (
    MastodonObjWithID |
    mastodon.v1.Tag |
    mastodon.v1.TrendLink
);

// All these types have an id property
export type MastodonObjWithID = (
    Account |
    TootLike |
    mastodon.v1.Account |
    mastodon.v1.Notification |
    mastodon.v1.Status |
    mastodon.v2.Filter
);

export interface MastodonInstance extends mastodon.v2.Instance {
    followedPctOfMAU?: number;
    MAU?: number;  // MAU data is buried in the Instance hierarchy so this just a copy on the top level
};

export type MastodonTag = mastodon.v1.Tag | TagWithUsageCounts;

export interface MinMax {
    min: number;
    max: number;
};

export interface MinMaxAvgScore extends MinMax {
    average: number;
    count: number;
    averageFinalScore: number;
};

export type MinMaxID = {
    min: string;
    max: string;
};

export type ScoreStats = {
    raw: MinMaxAvgScore[];
    weighted: MinMaxAvgScore[];
};

export type ScoresStats = Record<ScoreName, ScoreStats>;

export type StorableApiObject = (
    MastodonObjWithID |
    MastodonTag |
    TrendingLink
);

// Types that are valid for browser local storage
export type StorableObj = (
    FeedFilterSettingsSerialized |
    MastodonInstances |
    StorableApiObject |
    StorableApiObject[] |
    StringNumberDict |
    Weights |
    number
);

export type StorableObjWithCache = (
    MastodonInstances |
    StorableApiObject[]
);

export type StorableWithTimestamp = {
    updatedAt: string;
    value: StorableObj;
};

export interface TagWithUsageCounts extends mastodon.v1.Tag, TrendingHistory {
    language?: string;
};

// Similar to mastodon.v1.Context: https://docs.joinmastodon.org/entities/Context/
export type TootContext = {
    ancestors: Toot[];
    descendants: Toot[];
    toot: Toot;
};

export type TootScore = {
    rawScore: number;             // Raw score without time decay etc. applied
    score: number;                // Actual final score
    scores: TootScores;           // All the scores for this toot
    timeDecayMultiplier: number;  // Multiplier that reduces the score of older posts
    trendingMultiplier: number;   // Multiplier applied to trending toots and tags
    weightedScore: number;        // Score before applying timeDecayMultiplier
};

export type TootScores = Record<ScoreName, WeightedScore>;
export interface TrendingLink extends mastodon.v1.TrendLink, TrendingHistory {};

// TODO: we can't enforce that keys are TrendingType enum because "toots" is different from "statuses"
export type TrendingData = {
    links: TrendingLink[];
    servers: MastodonInstances;
    tags: TagWithUsageCounts[];
    toots: Toot[];
};

export type TrendingWithHistory = TagWithUsageCounts | TrendingLink;
export type TrendingObj = TrendingWithHistory | Toot;

export interface TrendingHistory {
    numAccounts?: number;
    numToots?: number;
    regex?: RegExp;
};

export type WeightedScore = {
    raw: number;
    weighted: number;
};

export type WeightInfo = {
    description: string;
    minValue?: number;
    scorer?: Scorer;
};

// Names of all the user adjustable score weightings, both those with a Scorer and those without
export type WeightName = ScoreName | NonScoreWeightName;


// TODO: unused stuff below here
// From https://dev.to/nikosanif/create-promises-with-timeout-error-in-typescript-fmm
function promiseWithTimeout<T>(
    promise: Promise<T>,
    milliseconds: number,
    timeoutError = new Error('Promise timed out')
): Promise<T> {
    // create a promise that rejects in milliseconds
    const timeout = new Promise<never>((_, reject) => {
        setTimeout(() => {
            reject(timeoutError);
        }, milliseconds);
    });

    // returns a race between timeout and the passed promise
    return Promise.race<T>([promise, timeout]);
};<|MERGE_RESOLUTION|>--- conflicted
+++ resolved
@@ -25,11 +25,7 @@
 
 // Misc
 export type AccountLike = Account | mastodon.v1.Account;
-<<<<<<< HEAD
 export type ConcurrencyLockRelease = MutexInterface.Releaser | SemaphoreInterface.Releaser;
-=======
-// export type ConcurrencyLockRelease = MutexInterface.Releaser | SemaphoreInterface.Releaser;
->>>>>>> 60f72e6d
 export type CountKey = FilterTitle | string;
 export type FeedFetcher = (api: mastodon.rest.Client) => Promise<Toot[]>;
 export type FilterTitle = BooleanFilterName | TootNumberProp;
