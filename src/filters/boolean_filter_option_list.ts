--- conflicted
+++ resolved
@@ -7,17 +7,7 @@
 import UserData from "../api/user_data";
 import { BooleanFilterName, ScoreName, TagTootsCacheKey } from "../enums";
 import { languageName } from "../helpers/language_helper";
-<<<<<<< HEAD
-import {
-    type BooleanFilterOption,
-    type ObjListDataSource,
-    type ObjWithTootCount,
-    type StringNumberDict,
-    type TagWithUsageCounts,
-} from "../types";
-=======
 import { type BooleanFilterOption } from "../types";
->>>>>>> 5762d474
 
 
 export default class BooleanFilterOptionList extends ObjWithCountList<BooleanFilterOption> {
@@ -33,11 +23,7 @@
     // Add one to the numToots property of the BooleanFilterOption for the given tag
     // and decorate with available information about the user's interactions with that tag
     incrementCount(name: string, displayName?: string, obj?: any): void {
-<<<<<<< HEAD
-        const option = this.nameDict[name] || this.createOption(name, displayName, obj);
-=======
         const option = this.getOrCreateOption(name, displayName, obj);
->>>>>>> 5762d474
         option.numToots = (option.numToots || 0) + 1;
     }
 
@@ -58,13 +44,10 @@
         this.objs.push(option);
         return option;
     }
-<<<<<<< HEAD
-=======
 
     getOrCreateOption(name: string, displayName?: string, obj?: any): BooleanFilterOption {
         return this.nameDict[name] || this.createOption(name, displayName, obj);
     }
->>>>>>> 5762d474
 };
 
 
