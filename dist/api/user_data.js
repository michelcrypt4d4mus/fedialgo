"use strict";
var __importDefault = (this && this.__importDefault) || function (mod) {
    return (mod && mod.__esModule) ? mod : { "default": mod };
};
Object.defineProperty(exports, "__esModule", { value: true });
const account_1 = __importDefault(require("./objects/account"));
const api_1 = __importDefault(require("./api"));
const obj_with_counts_list_1 = __importDefault(require("./obj_with_counts_list"));
const Storage_1 = __importDefault(require("../Storage"));
const tag_list_1 = __importDefault(require("./tag_list"));
const toot_1 = __importDefault(require("./objects/toot"));
const enums_1 = require("../enums");
const config_1 = require("../config");
const collection_helpers_1 = require("../helpers/collection_helpers");
const logger_1 = require("../helpers/logger");
const logger = new logger_1.Logger("UserData");
;
class UserData {
    // numToots in favouriteAccounts is the sum of retoots, favourites, and replies to that account
    favouriteAccounts = new obj_with_counts_list_1.default([], enums_1.ScoreName.FAVOURITED_ACCOUNTS);
    favouritedTags = new tag_list_1.default([], enums_1.TagTootsCacheKey.FAVOURITED_TAG_TOOTS);
    followedAccounts = {};
    followedTags = new tag_list_1.default([], enums_1.ScoreName.FOLLOWED_TAGS);
    languagesPostedIn = new obj_with_counts_list_1.default([], enums_1.BooleanFilterName.LANGUAGE);
    mutedAccounts = {};
    participatedTags = new tag_list_1.default([], enums_1.TagTootsCacheKey.PARTICIPATED_TAG_TOOTS);
    preferredLanguage = config_1.config.locale.defaultLanguage;
    serverSideFilters = []; // TODO: currently unused, only here for getCurrentState() by client app
    // Alternate constructor to build UserData from raw API data
    static buildFromData(data) {
        const userData = new UserData();
        userData.favouriteAccounts = this.buildFavouriteAccount(data);
        userData.favouritedTags = tag_list_1.default.fromUsageCounts(data.favouritedToots, enums_1.TagTootsCacheKey.FAVOURITED_TAG_TOOTS);
        userData.followedAccounts = account_1.default.countAccounts(data.followedAccounts);
        userData.followedTags = new tag_list_1.default(data.followedTags, enums_1.ScoreName.FOLLOWED_TAGS);
        userData.mutedAccounts = account_1.default.buildAccountNames(data.mutedAccounts);
        userData.participatedTags = tag_list_1.default.fromUsageCounts(data.recentToots, enums_1.TagTootsCacheKey.PARTICIPATED_TAG_TOOTS);
        userData.serverSideFilters = data.serverSideFilters;
        // Language stuff
        userData.languagesPostedIn = obj_with_counts_list_1.default.buildByCountingObjProps(data.recentToots, (toot) => toot.language, enums_1.BooleanFilterName.LANGUAGE);
        userData.preferredLanguage = userData.languagesPostedIn.topObjs()[0]?.name || config_1.config.locale.defaultLanguage;
        logger.trace("Built from data:", userData);
        return userData;
    }
<<<<<<< HEAD
    // Add up the favourites, retoots, and replies for each account
    static buildFavouriteAccount(data) {
        const retootsAndFaves = [...toot_1.default.onlyRetoots(data.recentToots), ...data.favouritedToots];
        const retootAndFaveAccounts = retootsAndFaves.map(t => t.account);
        const followedAccountIdMap = (0, collection_helpers_1.keyById)(data.followedAccounts);
        // TODO: Replies are imperfect - we're only checking followed accts bc we only have account ID to work with
        const replies = toot_1.default.onlyReplies(data.recentToots);
        const repliedToAccounts = replies.map(toot => followedAccountIdMap[toot.inReplyToAccountId]).filter(Boolean);
        logger.trace(`Found ${repliedToAccounts.length} replied toots' accounts (of ${replies.length} replies)`);
        const accountCounts = account_1.default.countAccountsWithObj([...repliedToAccounts, ...retootAndFaveAccounts]);
        // Fill in zeros in accountCounts for accounts that the user follows but has not favourited or retooted
        data.followedAccounts.forEach((account) => {
            accountCounts[account.webfingerURI] ??= { account, count: 0 };
            accountCounts[account.webfingerURI].isFollowed = true;
        });
        const accountOptions = Object.values(accountCounts).map(accountCount => {
            const option = {
                displayName: accountCount.account.displayName,
                displayNameWithEmoji: accountCount.account.displayNameWithEmojis(),
                isFollowed: accountCount.isFollowed,
                name: accountCount.account.webfingerURI,
                numToots: accountCount.count,
            };
            return option;
        });
        return new obj_with_counts_list_1.default(accountOptions, enums_1.ScoreName.FAVOURITED_ACCOUNTS);
    }
=======
>>>>>>> 5762d474
    // Alternate constructor for the UserData object to build itself from the API (or cache)
    static async build() {
        const responses = await Promise.all([
            api_1.default.instance.getFavouritedToots(),
            api_1.default.instance.getFollowedAccounts(),
            api_1.default.instance.getFollowedTags(),
            api_1.default.instance.getMutedAccounts(),
            api_1.default.instance.getRecentUserToots(),
            api_1.default.instance.getServerSideFilters(),
        ]);
        return this.buildFromData({
            favouritedToots: responses[0],
            followedAccounts: responses[1],
            followedTags: responses[2],
            mutedAccounts: responses[3],
            recentToots: responses[4],
            serverSideFilters: responses[5],
        });
    }
    // Use MUTED_ACCOUNTS as a proxy for staleness
    // TODO: could be smarter
    async isDataStale() {
        return await Storage_1.default.isDataStale(enums_1.CacheKey.MUTED_ACCOUNTS);
    }
    /////////////////////////////
    //      Static Methods     //
    /////////////////////////////
    // Return an array of keywords the user has muted on the server side
    static async getMutedKeywords() {
        const serverSideFilters = await api_1.default.instance.getServerSideFilters();
        let keywords = serverSideFilters.map(f => f.keywords.map(k => k.keyword)).flat().flat().flat();
        keywords = keywords.map(k => k.toLowerCase().replace(/^#/, ""));
        logger.trace(`<mutedKeywords()> found ${keywords.length} keywords:`, keywords);
        return keywords;
    }
    // Add up the favourites, retoots, and replies for each account
    static buildFavouriteAccount(data) {
        const retootsAndFaves = [...toot_1.default.onlyRetoots(data.recentToots), ...data.favouritedToots];
        const retootAndFaveAccounts = retootsAndFaves.map(t => t.realAccount());
        const followedAccountIdMap = (0, collection_helpers_1.keyById)(data.followedAccounts);
        // TODO: Replies are imperfect - we're only checking followed accts bc we only have account ID to work with
        // Currently that's only around 1/3rd of the replies.
        const replies = toot_1.default.onlyReplies(data.recentToots);
        const repliedToAccounts = replies.map(toot => followedAccountIdMap[toot.inReplyToAccountId]).filter(Boolean);
        logger.trace(`Found ${retootsAndFaves.length} retootsAndFaves, ${repliedToAccounts.length} replied toots' accounts (of ${replies.length} replies)`);
        const favouredAccounts = [...repliedToAccounts, ...retootAndFaveAccounts];
        const favouriteAccountOptions = new obj_with_counts_list_1.default([], enums_1.ScoreName.FAVOURITED_ACCOUNTS);
        favouriteAccountOptions.populateByCountingProps(favouredAccounts, account => account.toBooleanFilterOption());
        favouriteAccountOptions.addObjs(data.followedAccounts.map(account => account.toBooleanFilterOption()));
        return favouriteAccountOptions;
    }
}
exports.default = UserData;
;
//# sourceMappingURL=user_data.js.map<|MERGE_RESOLUTION|>--- conflicted
+++ resolved
@@ -42,36 +42,6 @@
         logger.trace("Built from data:", userData);
         return userData;
     }
-<<<<<<< HEAD
-    // Add up the favourites, retoots, and replies for each account
-    static buildFavouriteAccount(data) {
-        const retootsAndFaves = [...toot_1.default.onlyRetoots(data.recentToots), ...data.favouritedToots];
-        const retootAndFaveAccounts = retootsAndFaves.map(t => t.account);
-        const followedAccountIdMap = (0, collection_helpers_1.keyById)(data.followedAccounts);
-        // TODO: Replies are imperfect - we're only checking followed accts bc we only have account ID to work with
-        const replies = toot_1.default.onlyReplies(data.recentToots);
-        const repliedToAccounts = replies.map(toot => followedAccountIdMap[toot.inReplyToAccountId]).filter(Boolean);
-        logger.trace(`Found ${repliedToAccounts.length} replied toots' accounts (of ${replies.length} replies)`);
-        const accountCounts = account_1.default.countAccountsWithObj([...repliedToAccounts, ...retootAndFaveAccounts]);
-        // Fill in zeros in accountCounts for accounts that the user follows but has not favourited or retooted
-        data.followedAccounts.forEach((account) => {
-            accountCounts[account.webfingerURI] ??= { account, count: 0 };
-            accountCounts[account.webfingerURI].isFollowed = true;
-        });
-        const accountOptions = Object.values(accountCounts).map(accountCount => {
-            const option = {
-                displayName: accountCount.account.displayName,
-                displayNameWithEmoji: accountCount.account.displayNameWithEmojis(),
-                isFollowed: accountCount.isFollowed,
-                name: accountCount.account.webfingerURI,
-                numToots: accountCount.count,
-            };
-            return option;
-        });
-        return new obj_with_counts_list_1.default(accountOptions, enums_1.ScoreName.FAVOURITED_ACCOUNTS);
-    }
-=======
->>>>>>> 5762d474
     // Alternate constructor for the UserData object to build itself from the API (or cache)
     static async build() {
         const responses = await Promise.all([
