--- conflicted
+++ resolved
@@ -555,11 +555,7 @@
             return toot_1.default.dedupeToots(toots, `${key} buildFromApiObjects`);
         }
         else if (Storage_1.STORAGE_KEYS_WITH_UNIQUE_IDS.includes(key)) {
-<<<<<<< HEAD
-            return (0, collection_helpers_1.uniquifyByProp)(objects, (obj) => obj.id);
-=======
             return (0, collection_helpers_1.uniquifyByProp)(objects, (obj) => obj.id, key);
->>>>>>> c2e9d70e
         }
         else {
             return objects;
