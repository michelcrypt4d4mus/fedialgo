"use strict";
var __createBinding = (this && this.__createBinding) || (Object.create ? (function(o, m, k, k2) {
    if (k2 === undefined) k2 = k;
    var desc = Object.getOwnPropertyDescriptor(m, k);
    if (!desc || ("get" in desc ? !m.__esModule : desc.writable || desc.configurable)) {
      desc = { enumerable: true, get: function() { return m[k]; } };
    }
    Object.defineProperty(o, k2, desc);
}) : (function(o, m, k, k2) {
    if (k2 === undefined) k2 = k;
    o[k2] = m[k];
}));
var __setModuleDefault = (this && this.__setModuleDefault) || (Object.create ? (function(o, v) {
    Object.defineProperty(o, "default", { enumerable: true, value: v });
}) : function(o, v) {
    o["default"] = v;
});
var __importStar = (this && this.__importStar) || function (mod) {
    if (mod && mod.__esModule) return mod;
    var result = {};
    if (mod != null) for (var k in mod) if (k !== "default" && Object.prototype.hasOwnProperty.call(mod, k)) __createBinding(result, mod, k);
    __setModuleDefault(result, mod);
    return result;
};
var __importDefault = (this && this.__importDefault) || function (mod) {
    return (mod && mod.__esModule) ? mod : { "default": mod };
};
Object.defineProperty(exports, "__esModule", { value: true });
exports.isRateLimitError = exports.isAccessTokenRevokedError = void 0;
const async_mutex_1 = require("async-mutex");
const account_1 = __importDefault(require("./objects/account"));
const toot_1 = __importStar(require("./objects/toot"));
const user_data_1 = __importDefault(require("./user_data"));
const Storage_1 = __importStar(require("../Storage"));
const time_helpers_1 = require("../helpers/time_helpers");
const string_helpers_1 = require("../helpers/string_helpers");
const enums_1 = require("../enums");
const log_helpers_1 = require("../helpers/log_helpers");
const log_helpers_2 = require("../helpers/log_helpers");
const config_1 = require("../config");
const collection_helpers_1 = require("../helpers/collection_helpers");
const tag_1 = require("./objects/tag");
const enums_2 = require("../enums");
// Error messages for MastoHttpError
const ACCESS_TOKEN_REVOKED_MSG = "The access token was revoked";
const RATE_LIMIT_ERROR_MSG = "Too many requests"; // MastoHttpError: Too many requests
const RATE_LIMIT_USER_WARNING = "Your Mastodon server is complaining about too many requests coming too quickly. Wait a bit and try again later.";
const LOG_PREFIX = 'API';
const apiLogger = new log_helpers_1.ComponentLogger(LOG_PREFIX, 'static');
;
;
;
;
;
;
;
;
class MastoApi {
    static #instance; // Singleton instance of MastoApi
    api;
    homeDomain;
    logger;
    user;
    userData; // Save UserData in the API object to avoid polling local storage over and over
    waitTimes = {}; // Just for measuring performance (poorly)
    mutexes; // Mutexes for blocking singleton requests (e.g. followed accounts)
    requestSemphore = new async_mutex_1.Semaphore(config_1.config.api.maxConcurrentRequestsInitial); // Limit concurrency of search & tag requests
    static init(api, user) {
        if (MastoApi.#instance) {
            apiLogger.warn(`MastoApi instance already initialized...`);
            return;
        }
        apiLogger.log(`Initializing MastoApi instance with user:`, user.acct);
        MastoApi.#instance = new MastoApi(api, user);
    }
    static get instance() {
        if (!MastoApi.#instance)
            throw new Error("MastoApi wasn't initialized before use!");
        return MastoApi.#instance;
    }
    constructor(api, user) {
        this.api = api;
        this.user = user;
        this.homeDomain = (0, string_helpers_1.extractDomain)(user.url);
        this.logger = getLogger();
        // Initialize mutexes for each StorageKey
        this.mutexes = Object.keys(enums_1.CacheKey).reduce((acc, key) => {
            acc[enums_1.CacheKey[key]] = new async_mutex_1.Mutex();
            return acc;
        }, {});
    }
    // Get the user's home timeline feed (recent toots from followed accounts and hashtags).
    // TODO: should there be a mutex? Only called by triggerFeedUpdate() which can only run once at a time
    async fetchHomeFeed(params) {
        let { maxId, maxRecords, mergeTootsToFeed, moar } = params;
        const cacheKey = enums_1.CacheKey.HOME_TIMELINE_TOOTS;
        const logger = getLogger(cacheKey, moar ? "moar" : "initial");
        const startedAt = new Date();
        let homeTimelineToots = await Storage_1.default.getCoerced(cacheKey);
        let allNewToots = [];
        let cutoffAt = (0, time_helpers_1.timelineCutoffAt)();
        let oldestTootStr = "no oldest toot";
        if (moar) {
            const minMaxId = (0, collection_helpers_1.findMinMaxId)(homeTimelineToots);
            if (minMaxId)
                maxId = minMaxId.min; // Use the min ID in the cache as the maxId for the MOAR request
            logger.log(`Fetching more old toots (found min ID ${maxId})`);
        }
        else {
            // Look back additional lookbackForUpdatesMinutes minutes to catch new updates and edits to toots
            const maxTootedAt = (0, toot_1.mostRecentTootedAt)(homeTimelineToots);
            const lookbackSeconds = config_1.config.api.data[enums_1.CacheKey.HOME_TIMELINE_TOOTS]?.lookbackForUpdatesMinutes * 60;
            cutoffAt = maxTootedAt ? (0, time_helpers_1.subtractSeconds)(maxTootedAt, lookbackSeconds) : (0, time_helpers_1.timelineCutoffAt)();
            cutoffAt = (0, time_helpers_1.mostRecent)((0, time_helpers_1.timelineCutoffAt)(), cutoffAt);
            logger.debug(`maxTootedAt: ${(0, time_helpers_1.quotedISOFmt)(maxTootedAt)}, maxId: ${maxId}, cutoffAt: ${(0, time_helpers_1.quotedISOFmt)(cutoffAt)}`);
        }
        // getApiRecords() returns Toots that haven't had completeProperties() called on them
        // which we don't use because breakIf() calls mergeTootsToFeed() on each page of results
        const _incompleteToots = await this.getApiRecords({
            fetch: this.api.v1.timelines.home.list,
            cacheKey: cacheKey,
            logger,
            maxId: maxId,
            maxRecords: maxRecords,
            skipCache: true,
            skipMutex: true,
            breakIf: async (newStatuses, allStatuses) => {
                const oldestTootAt = (0, toot_1.earliestTootedAt)(newStatuses);
                if (!oldestTootAt) {
                    logger.warn(`No new statuses in page of ${newStatuses.length} toots, halting`);
                    return true;
                }
                oldestTootStr = `oldest toot: ${(0, time_helpers_1.quotedISOFmt)(oldestTootAt)}`;
                logger.debug(`Got ${newStatuses.length} new toots, ${allStatuses.length} total (${oldestTootStr}), now build`);
                const newToots = await toot_1.default.buildToots(newStatuses, cacheKey);
                await mergeTootsToFeed(newToots, logger.logPrefix);
                allNewToots = allNewToots.concat(newToots);
                // Break the toot fetching loop if we encounter a toot older than cutoffAt
                if (oldestTootAt < cutoffAt) {
                    logger.log(`Halting fetch (${oldestTootStr} <= cutoff ${(0, time_helpers_1.quotedISOFmt)(cutoffAt)})`);
                    return true;
                }
            }
        });
        homeTimelineToots = toot_1.default.dedupeToots([...allNewToots, ...homeTimelineToots], cacheKey);
        let msg = `Fetched ${allNewToots.length} new toots ${(0, time_helpers_1.ageString)(startedAt)} (${oldestTootStr}`;
        logger.debug(`${msg}, home feed has ${homeTimelineToots.length} toots)`);
        homeTimelineToots = (0, toot_1.sortByCreatedAt)(homeTimelineToots).reverse(); // TODO: should we sort by score?
        homeTimelineToots = (0, collection_helpers_1.truncateToConfiguredLength)(homeTimelineToots, config_1.config.toots.maxTimelineLength, logger.logPrefix);
        await Storage_1.default.set(cacheKey, homeTimelineToots);
        return homeTimelineToots;
    }
    // Get blocked accounts (doesn't include muted accounts)
    async getBlockedAccounts() {
        const blockedAccounts = await this.getApiRecords({
            fetch: this.api.v1.blocks.list,
            cacheKey: enums_1.CacheKey.BLOCKED_ACCOUNTS
        });
        account_1.default.logSuspendedAccounts(blockedAccounts, enums_1.CacheKey.BLOCKED_ACCOUNTS);
        return blockedAccounts;
    }
    // Generic data getter for things we want to cache but require custom fetch logic
    //    - maxRecordsConfigKey: optional config key to use to truncate the number of records returned
    async getCacheableToots(fetch, key, maxRecords) {
        const logger = getLogger(key);
        const releaseMutex = await (0, log_helpers_2.lockExecution)(this.mutexes[key], logger.logPrefix);
        const startedAt = new Date();
        try {
            let toots = await Storage_1.default.getIfNotStale(key);
            if (!toots) {
                const statuses = await fetch();
                logger.trace(`Retrieved ${statuses.length} Statuses ${(0, time_helpers_1.ageString)(startedAt)}`);
                toots = await toot_1.default.buildToots(statuses, key);
                toots = (0, collection_helpers_1.truncateToConfiguredLength)(toots, maxRecords, key);
                await Storage_1.default.set(key, toots);
            }
            return toots;
        }
        finally {
            releaseMutex();
        }
    }
    // Get an array of Toots the user has recently favourited: https://docs.joinmastodon.org/methods/favourites/#get
    // IDs of accounts ar enot monotonic so there's not really any way to incrementally load this endpoint
    async getFavouritedToots(params) {
        return await this.getApiRecords({
            fetch: this.api.v1.favourites.list,
            cacheKey: enums_1.CacheKey.FAVOURITED_TOOTS,
            ...(params || {})
        });
    }
    // Get accounts the user is following
    async getFollowedAccounts(params) {
        return await this.getApiRecords({
            fetch: this.api.v1.accounts.$select(this.user.id).following.list,
            cacheKey: enums_1.CacheKey.FOLLOWED_ACCOUNTS,
            processFxn: (account) => account.isFollowed = true,
            ...(params || {})
        });
    }
    // Get hashtags the user is following
    async getFollowedTags(params) {
        return await this.getApiRecords({
            fetch: this.api.v1.followedTags.list,
            cacheKey: enums_1.CacheKey.FOLLOWED_TAGS,
            processFxn: (tag) => (0, tag_1.repairTag)(tag),
            ...(params || {})
        });
    }
    // Get all muted accounts (including accounts that are fully blocked)
    async getMutedAccounts(params) {
        const mutedAccounts = await this.getApiRecords({
            fetch: this.api.v1.mutes.list,
            cacheKey: enums_1.CacheKey.MUTED_ACCOUNTS,
            ...(params || {})
        });
        account_1.default.logSuspendedAccounts(mutedAccounts, enums_1.CacheKey.MUTED_ACCOUNTS);
        return mutedAccounts.concat(await this.getBlockedAccounts());
    }
    // Get the user's recent notifications
    async getNotifications(params) {
        const notifs = await this.getApiRecords({
            fetch: this.api.v1.notifications.list,
            cacheKey: enums_1.CacheKey.NOTIFICATIONS,
            ...(params || {})
        });
<<<<<<< HEAD
        this.logger.log(`[${enums_1.CacheKey.NOTIFICATIONS}] (getNotifications()) retrieved ${notifs.length} notifications:`);
=======
        this.logger.log(`[${enums_1.CacheKey.NOTIFICATIONS}] getNotifications() retrieved ${notifs.length} notifications:`);
>>>>>>> b21e049a
        return notifs;
    }
    // Get the user's recent toots
    // NOTE: the user's own Toots don't have completeProperties() called on them!
    async getRecentUserToots(params) {
        return await this.getApiRecords({
            fetch: this.api.v1.accounts.$select(this.user.id).statuses.list,
            cacheKey: enums_1.CacheKey.RECENT_USER_TOOTS,
            ...(params || {})
        });
    }
    // Retrieve content based feed filters the user has set up on the server
    // TODO: this.getApiRecords() doesn't work here because endpoint doesn't paginate the same way
    async getServerSideFilters() {
        const logger = getLogger(enums_1.CacheKey.SERVER_SIDE_FILTERS);
        const releaseMutex = await (0, log_helpers_2.lockExecution)(this.mutexes[enums_1.CacheKey.SERVER_SIDE_FILTERS], logger.logPrefix);
        const startTime = new Date();
        try {
            let filters = await Storage_1.default.getIfNotStale(enums_1.CacheKey.SERVER_SIDE_FILTERS);
            if (!filters) {
                filters = await this.api.v2.filters.list();
                // Filter out filters that either are just warnings or don't apply to the home context
                filters = filters.filter(filter => {
                    // Before Mastodon 4.0 Filter objects lacked a 'context' property altogether
                    if (filter.context?.length > 0 && !filter.context.includes("home"))
                        return false;
                    if (filter.filterAction != "hide")
                        return false;
                    return true;
                });
                logger.log(`Retrieved ${filters.length} records ${(0, time_helpers_1.ageString)(startTime)}:`, filters);
                await Storage_1.default.set(enums_1.CacheKey.SERVER_SIDE_FILTERS, filters);
            }
            return filters;
        }
        finally {
            releaseMutex();
        }
    }
    ;
    // Get latest toots for a given tag using both the Search API and tag timeline API.
    // The two APIs give results with surprising little overlap (~80% of toots are unique)
    async getStatusesForTag(tag, numToots) {
        numToots ||= config_1.config.trending.tags.numTootsPerTag;
        const startedAt = new Date();
        const tagToots = await Promise.all([
            this.searchForToots(tag.name, numToots),
            this.hashtagTimelineToots(tag, numToots),
        ]);
        logTrendingTagResults(`(getStatusesForTag(${tag.name}))`, "both hashtag searches", tagToots.flat(), startedAt);
        return tagToots.flat();
    }
    // Collect and fully populate / dedup a collection of toots for an array of Tags
    async getStatusesForTags(tags, numTootsPerTag) {
        this.logger.log(`(getStatusesForTags()) called for ${tags.length} tags:`, tags.map(t => t.name));
        const tagToots = await Promise.all(tags.map(tag => this.getStatusesForTag(tag, numTootsPerTag)));
        return tagToots.flat();
    }
    // Retrieve background data about the user that will be used for scoring etc.
    // Caches as an instance variable so the storage doesn't have to be hit over and over
    async getUserData() {
        // TODO: the staleness check probably belongs in the UserData class
        if (!this.userData || (await this.userData.isDataStale())) {
            this.userData = await user_data_1.default.build();
        }
        return this.userData;
    }
    // Fetch toots from the tag timeline API. This is a different endpoint than the search API.
    // Concurrency is managed by a semaphore in this method, not the normal mutexes.
    // See https://docs.joinmastodon.org/methods/timelines/#tag
    // TODO: we could maybe use the min_id param to avoid redundancy and extra work reprocessing the same toots
    async hashtagTimelineToots(tag, maxRecords) {
        maxRecords = maxRecords || config_1.config.api.defaultRecordsPerPage;
        const logger = getLogger(enums_1.CacheKey.HASHTAG_TOOTS, tag.name);
        const releaseSemaphore = await (0, log_helpers_2.lockExecution)(this.requestSemphore, logger.logPrefix);
        const startedAt = new Date();
        try {
            const toots = await this.getApiRecords({
                fetch: this.api.v1.timelines.tag.$select(tag.name).list,
                cacheKey: enums_1.CacheKey.HASHTAG_TOOTS,
                maxRecords: maxRecords,
                // hashtag timeline toots are not cached as a group, they're pulled in small amounts and used
                // to create other sets of toots from a lot of small requests, e.g. PARTICIPATED_TAG_TOOTS
                skipCache: true,
                // Concurrency is managed by the semaphore above, not the mutexes
                skipMutex: true,
            });
            logger.trace(`Retrieved ${toots.length} toots ${(0, time_helpers_1.ageString)(startedAt)}`);
            return toots;
        }
        catch (e) {
            MastoApi.throwIfAccessTokenRevoked(e, `${logger.logPrefix} Failed ${(0, time_helpers_1.ageString)(startedAt)}`);
            return [];
        }
        finally {
            releaseSemaphore();
        }
    }
    // Retrieve the user's home instance configuration from the API
    async instanceInfo() {
        try {
            return await this.api.v2.instance.fetch();
        }
        catch (err) {
            this.logger.error(`<instanceInfo()> Failed to fetch user's instance info, trying V1 API:`, err);
            const v1Instance = await this.api.v1.instance.fetch();
            if (v1Instance) {
                let msg = `V2 instanceInfo() not available but v1 instance info exists. Unfortunately I will now discard it.`;
                (0, log_helpers_2.logAndThrowError)(msg, v1Instance);
            }
            else {
                (0, log_helpers_2.logAndThrowError)(`Failed to fetch Mastodon instance info from both V1 and V2 APIs`, err);
            }
        }
    }
    async lockAllMutexes() {
        apiLogger.log(`lockAllMutexes() called, locking all mutexes...`);
        return await Promise.all(Object.values(this.mutexes).map(mutex => (0, log_helpers_2.lockExecution)(mutex, 'lockAllMutexes()')));
    }
    ;
    // Uses v2 search API (docs: https://docs.joinmastodon.org/methods/search/) to resolve
    // foreign server toot URI to one on the user's local server.
    //
    // transforms URLs like this: https://fosstodon.org/@kate/114360290341300577
    //                   to this: https://universeodon.com/@kate@fosstodon.org/114360290578867339
    async resolveToot(toot) {
        const logger = getLogger('resolveToot()', toot.realURI());
        logger.trace(`called for`, toot);
        const tootURI = toot.realURI();
        const urlDomain = (0, string_helpers_1.extractDomain)(tootURI);
        if (urlDomain == this.homeDomain)
            return toot;
        const lookupResult = await this.api.v2.search.list({ q: tootURI, resolve: true });
        if (!lookupResult?.statuses?.length) {
            (0, log_helpers_2.logAndThrowError)(`${logger.logPrefix} got bad result for "${tootURI}"`, lookupResult);
        }
        const resolvedStatus = lookupResult.statuses[0];
        logger.trace(`found resolvedStatus for "${tootURI}":`, resolvedStatus);
        return toot_1.default.build(resolvedStatus);
    }
    // Does a keyword substring search for toots. Search API can be used to find toots, profiles, or hashtags.
    //   - searchString:  the string to search for
    //   - maxRecords:    the maximum number of records to fetch
    async searchForToots(searchStr, maxRecords) {
        maxRecords = maxRecords || config_1.config.api.defaultRecordsPerPage;
        const logger = getLogger(`searchForToots(${searchStr})`);
        const releaseSemaphore = await (0, log_helpers_2.lockExecution)(this.requestSemphore, logger.logPrefix);
        const query = { limit: maxRecords, q: searchStr, type: enums_2.TrendingType.STATUSES };
        logger.logPrefix += ` (semaphore)`;
        const startedAt = new Date();
        try {
            const searchResult = await this.api.v2.search.list(query);
            const statuses = searchResult.statuses;
            logger.trace(`Retrieved ${statuses.length} ${(0, time_helpers_1.ageString)(startedAt)}`);
            return statuses;
        }
        catch (e) {
            MastoApi.throwIfAccessTokenRevoked(e, `${logger.logPrefix} Failed ${(0, time_helpers_1.ageString)(startedAt)}`);
            return [];
        }
        finally {
            releaseSemaphore();
        }
    }
    reset() {
        this.logger.log(`Resetting MastoApi instance...`);
        this.setSemaphoreConcurrency(config_1.config.api.maxConcurrentRequestsInitial);
        this.userData = undefined; // Clear the user data cache
        this.waitTimes = {}; // Reset the waiting timer
    }
    ;
    // After the initial load we don't need to have massive concurrency and in fact it can be a big resource
    // drain switching back to the browser window, which triggers a lot of background requests
    // TODO: should this call this.requestSemphore.setValue() instead? https://www.npmjs.com/package/async-mutex
    setSemaphoreConcurrency(concurrency) {
        this.logger.log(`Setting semaphore to background concurrency to ${concurrency}`);
        this.requestSemphore = new async_mutex_1.Semaphore(concurrency);
    }
    // URL for tag on the user's homeserver
    tagUrl(tag) {
        return `${this.endpointURL(enums_2.TrendingType.TAGS)}/${typeof tag == "string" ? tag : tag.name}`;
    }
    /////////////////////////////
    //     Private Methods     //
    /////////////////////////////
    // URL for a given API endpoint on this user's home server
    endpointURL = (endpoint) => `https://${this.homeDomain}/${endpoint}`;
    // Check the config for supportsMinMaxId boolean
    supportsMinMaxId = (cacheKey) => !!config_1.config.api.data[cacheKey]?.supportsMinMaxId;
    // Generic Mastodon object fetcher. Accepts a 'fetch' fxn w/a few other args (see FetchParams type)
    // Tries to use cached data first (unless skipCache=true), fetches from API if cache is empty or stale
    // See comment above on FetchParams object for more info about arguments
    async getApiRecords(inParams) {
        let { breakIf, cacheKey, fetch, logger, moar, processFxn, skipCache, skipMutex } = inParams;
        logger ??= getLogger(cacheKey, 'getApiRecords()');
        // Lock mutex before checking cache (unless skipMutex is true)
        const releaseMutex = skipMutex ? null : await (0, log_helpers_2.lockExecution)(this.mutexes[cacheKey], logger.logPrefix);
        const completeParams = await this.addCacheDataToParams({ ...inParams, logger });
        let { cacheResult, maxRecords } = completeParams;
        // If cache is fresh return it unless 'moar' flag is set (Storage.get() handled the deserialization of Toots etc.)
        if (cacheResult?.rows && !cacheResult.isStale && !moar) {
            releaseMutex?.(); // TODO: seems a bit dangerous to handle the mutex outside of try/finally...
            return cacheResult?.rows;
        }
        logger.trace(`Fetching from API w/completedParams:`, completeParams);
        let cachedRows = cacheResult?.rows || [];
        let pageNumber = 0;
        let newRows = [];
        // Telemetry stuff that should be removed eventually
        this.waitTimes[cacheKey] ??= new log_helpers_2.WaitTime();
        this.waitTimes[cacheKey].markStart();
        try {
            for await (const page of fetch(this.buildParams(completeParams))) {
                this.waitTimes[cacheKey].markEnd(); // telemetry
                // the important stuff
                newRows = newRows.concat(page);
                pageNumber += 1;
                const shouldStop = breakIf ? (await breakIf(page, newRows)) : false; // breakIf() must be called before we check the length of rows!
                const recordsSoFar = `${page.length} in page, ${newRows.length} records so far ${this.waitTimes[cacheKey].ageString()}`;
                if (newRows.length >= maxRecords || page.length == 0 || shouldStop) {
                    logger.debug(`Completing fetch at page ${pageNumber}, ${recordsSoFar}, shouldStop=${shouldStop}`);
                    break;
                }
                else {
                    const msg = `Retrieved page ${pageNumber} (${recordsSoFar})`;
                    (pageNumber % 5 == 0) ? logger.debug(msg) : logger.trace(msg);
                }
                // Reset timer to try to only measure the time spent waiting for the API to respond
                this.waitTimes[cacheKey].markStart();
            }
        }
        catch (e) {
            newRows = this.handleApiError(completeParams, newRows, this.waitTimes[cacheKey].startedAt, e);
            cachedRows = []; // Set cachedRows to empty because hanldeApiError() already handled the merge
        }
        finally {
            releaseMutex?.();
        }
        // If endpoint has unique IDs (e.g. Toots) then we merge the cached rows with the new ones
        // (they will be deduped in buildFromApiObjects() if needed)
        if (Storage_1.STORAGE_KEYS_WITH_UNIQUE_IDS.includes(cacheKey)) {
            newRows = [...cachedRows, ...newRows];
        }
        const objs = this.buildFromApiObjects(cacheKey, newRows, logger);
        if (processFxn)
            objs.forEach(obj => obj && processFxn(obj));
        if (!skipCache)
            await Storage_1.default.set(cacheKey, objs);
        return objs;
    }
    // https://neet.github.io/masto.js/interfaces/mastodon.DefaultPaginationParams.html
    buildParams(params) {
        const { limit, minIdForFetch, maxIdForFetch } = params;
        let apiParams = { limit };
        if (minIdForFetch)
            apiParams = { ...apiParams, minId: `${minIdForFetch}` };
        if (maxIdForFetch)
            apiParams = { ...apiParams, maxId: `${maxIdForFetch}` };
        return apiParams;
    }
    // Fill in defaults in params and derive the min/maxIdForFetch from cached data if appropriate
    async addCacheDataToParams(params) {
        let { cacheKey, logger, maxId, moar, skipCache } = params;
        logger ??= getLogger(cacheKey, moar ? "moar" : "initial");
        const fullParams = fillInBasicDefaults({ ...params, logger });
        const { maxRecords } = fullParams;
        // Fetch from cache unless skipCache is true
        const cacheResult = skipCache ? null : (await this.getCachedRows(cacheKey));
        const minMaxIdParams = { maxIdForFetch: null, minIdForFetch: null };
        // If min/maxId is supported then we find the min/max ID in the cached data to use in the next request
        // If we're pulling "moar" old data, use the min ID of the cache as the request maxId
        // If we're incrementally updating stale data, use the max ID of the cache as the request minId
        if (cacheResult?.minMaxId) {
            if (moar) {
                if (maxId) {
                    logger.warn(`maxId param "${maxId}" will overload minID in cache "${cacheResult.minMaxId.min}"!`);
                }
                minMaxIdParams.maxIdForFetch = maxId || cacheResult.minMaxId.min;
                logger.info(`Getting MOAR_DATA; loading backwards from minId in cache: "${minMaxIdParams.maxIdForFetch}"`);
            }
            else {
                // TODO: is this right? we used to return the cached data quickly if it was OK...
                minMaxIdParams.minIdForFetch = cacheResult.minMaxId.max;
                logger.info(`Incremental load possible; loading fwd from maxId in cache: "${minMaxIdParams.minIdForFetch}"`);
            }
        }
        else if (maxId) {
            logger.info(`loading backward from manually provided maxId: "${maxId}"`);
            minMaxIdParams.maxIdForFetch = maxId; // If we have a manually provided maxId use it as the maxIdForFetch
        }
        // If 'moar' flag is set, add another unit of maxRecords to the row count we have now
        if (cacheResult && moar) {
            const newMaxRecords = maxRecords + cacheResult.rows.length;
            logger.info(`Increasing maxRecords for MOAR_DATA to ${newMaxRecords}`);
        }
        const completedParams = {
            ...minMaxIdParams,
            ...fullParams,
            cacheResult,
            maxRecords
        };
        this.validateFetchParams(completedParams);
        return completedParams;
    }
    // Load data from the cache and make some inferences. Thin wrapper around Storage.getWithStaleness()
    async getCachedRows(key) {
        const cachedData = await Storage_1.default.getWithStaleness(key);
        if (!cachedData)
            return null;
        const rows = cachedData?.obj;
        return {
            isStale: cachedData.isStale,
            minMaxId: this.supportsMinMaxId(key) ? (0, collection_helpers_1.findMinMaxId)(rows) : null,
            rows,
            updatedAt: cachedData.updatedAt,
        };
    }
    // If the access token was not revoked we need to decide which of the rows we have to keep.
    // handleApiError() will make a decision about whether to use the cache, the new rows, or both
    // and return the appropriate rows and return the appropriate rows in a single array.
    // TODO: handle rate limiting errors
    handleApiError(params, rows, startedAt, err) {
        const { cacheResult, cacheKey, logger } = params;
        const cachedRows = cacheResult?.rows || [];
        let msg = `Error: "${err}" after pulling ${rows.length} rows (cache: ${cachedRows.length} rows).`;
        MastoApi.throwIfAccessTokenRevoked(err, `${logger.logPrefix} Failed ${(0, time_helpers_1.ageString)(startedAt)}. ${msg}`);
        // If endpoint doesn't support min/max ID and we have less rows than we started with use old rows
        // TODO: i think we can just check for the existence of minMaxId in cacheResult?
        if (!this.supportsMinMaxId(cacheKey)) {
            msg += ` Endpoint doesn't support incremental min/max ID.`;
            if (rows.length < cachedRows.length) {
                logger.warn(`${msg} Discarding new rows and returning old ones bc there's more of them.`);
                return cachedRows;
            }
            else {
                logger.warn(`${msg} Keeping the new rows, discarding cached rows bc there's more of them.`);
                return rows;
            }
        }
        else if (Storage_1.STORAGE_KEYS_WITH_UNIQUE_IDS.includes(cacheKey)) {
            logger.warn(`${msg} Merging cached rows with new rows.`);
            return [...cachedRows, ...rows];
        }
        else {
            logger.error(`Shouldn't be here! All endpoints either support min/max ID or unique IDs: ${msg}`);
            return rows;
        }
    }
    // Construct an Account or Toot object from the API object (otherwise just return the object)
    buildFromApiObjects(key, objects, logger) {
        logger.trace(`(buildFromApiObjects) called for key "${key}" with ${objects.length} objects`);
        if (Storage_1.STORAGE_KEYS_WITH_ACCOUNTS.includes(key)) {
            const accounts = objects.map(o => account_1.default.build(o));
            return (0, collection_helpers_1.uniquifyByProp)(accounts, (obj) => obj.id, key);
        }
        else if (Storage_1.STORAGE_KEYS_WITH_TOOTS.includes(key)) {
            const toots = objects.map(obj => obj instanceof toot_1.default ? obj : toot_1.default.build(obj));
            return toot_1.default.dedupeToots(toots, `${key} buildFromApiObjects`);
        }
        else if (Storage_1.STORAGE_KEYS_WITH_UNIQUE_IDS.includes(key)) {
            return (0, collection_helpers_1.uniquifyByProp)(objects, (obj) => obj.id, key);
        }
        else {
            return objects;
        }
    }
    // Check that the params passed to the fetch methods are valid and work together
    validateFetchParams(params) {
        let { logger, maxId, maxIdForFetch, minIdForFetch, moar, skipCache } = params;
        logger.trace(`(validateFetchParams()) params:`, params);
        if (moar && (skipCache || maxId)) {
            logger.warn(`skipCache=true AND moar or maxId set!`);
        }
        if (maxIdForFetch && minIdForFetch) {
            (0, log_helpers_2.logAndThrowError)(`Both maxIdForFetch="${maxIdForFetch}" and minIdForFetch="${minIdForFetch}" set!`, params);
        }
    }
    ////////////////////////////
    //     Static Methods     //
    ////////////////////////////
    // Re-raise access revoked errors so they can trigger a logout() cal otherwise just log and move on
    static throwIfAccessTokenRevoked(error, msg) {
        apiLogger.error(`${msg}. Error:`, error);
        if (isAccessTokenRevokedError(error))
            throw error;
    }
    // Throw just a simple string as the error if it's a rate limit error; otherwise re-raise
    static throwSanitizedRateLimitError(error, msg) {
        if (isRateLimitError(error)) {
            apiLogger.error(`Rate limit error:`, error);
            throw RATE_LIMIT_USER_WARNING;
        }
        else {
            (0, log_helpers_2.logAndThrowError)(msg, error);
        }
    }
}
exports.default = MastoApi;
;
// Populate the various fetch options with basic defaults
function fillInBasicDefaults(params) {
    let { cacheKey, logger, maxId, maxRecords, moar, skipCache, skipMutex } = params;
    const requestDefaults = config_1.config.api.data[cacheKey];
    const maxApiRecords = maxRecords || requestDefaults?.initialMaxRecords || config_1.MIN_RECORDS_FOR_FEATURE_SCORING;
    const withDefaults = {
        ...params,
        breakIf: params.breakIf || null,
        limit: Math.min(maxApiRecords, requestDefaults?.limit ?? config_1.config.api.defaultRecordsPerPage),
        logger: logger || getLogger(cacheKey),
        maxId: maxId || null,
        maxRecords: maxApiRecords,
        moar: moar || false,
        processFxn: params.processFxn || null,
        skipCache: skipCache || false,
        skipMutex: skipMutex || false,
    };
    return withDefaults;
}
// logs prefixed by [API]
function getLogger(subtitle, subsubtitle) {
    return new log_helpers_1.ComponentLogger((0, string_helpers_1.bracketed)(LOG_PREFIX), subtitle, subsubtitle);
}
;
// Return true if the error is an access token revoked error
function isAccessTokenRevokedError(e) {
    if (!(e instanceof Error)) {
        apiLogger.warn(`error 'e' is not an instance of Error:`, e);
        return false;
    }
    return e.message.includes(ACCESS_TOKEN_REVOKED_MSG);
}
exports.isAccessTokenRevokedError = isAccessTokenRevokedError;
;
// Return true if the error is an access token revoked error
function isRateLimitError(e) {
    if (!(e instanceof Error)) {
        apiLogger.warn(`error 'e' is not an instance of Error:`, e);
        return false;
    }
    return e.message.includes(RATE_LIMIT_ERROR_MSG);
}
exports.isRateLimitError = isRateLimitError;
;
// TODO: get rid of this eventually
const logTrendingTagResults = (logPrefix, searchMethod, toots, startedAt) => {
    let msg = `${logPrefix} ${searchMethod} found ${toots.length} toots ${(0, time_helpers_1.ageString)(startedAt)}`;
    msg += ` (oldest=${(0, time_helpers_1.quotedISOFmt)((0, toot_1.earliestTootedAt)(toots))}, newest=${(0, time_helpers_1.quotedISOFmt)((0, toot_1.mostRecentTootedAt)(toots))}):`;
    apiLogger.debug(msg);
};
//# sourceMappingURL=api.js.map<|MERGE_RESOLUTION|>--- conflicted
+++ resolved
@@ -224,11 +224,7 @@
             cacheKey: enums_1.CacheKey.NOTIFICATIONS,
             ...(params || {})
         });
-<<<<<<< HEAD
-        this.logger.log(`[${enums_1.CacheKey.NOTIFICATIONS}] (getNotifications()) retrieved ${notifs.length} notifications:`);
-=======
         this.logger.log(`[${enums_1.CacheKey.NOTIFICATIONS}] getNotifications() retrieved ${notifs.length} notifications:`);
->>>>>>> b21e049a
         return notifs;
     }
     // Get the user's recent toots
