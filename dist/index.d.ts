import { mastodon } from "masto";
import { FeedFetcher, StatusType, weightsType } from "./types";
<<<<<<< HEAD
import { diversityFeedScorer, favsFeatureScorer, FeatureScorer, FeedScorer, interactsFeatureScorer, reblogsFeatureScorer, reblogsFeedScorer, topPostFeatureScorer } from "./scorer";
import chaosFeatureScorer from "./scorer/feature/chaosFeatureScorer";
=======
import { favsFeatureScorer, interactsFeatureScorer, numFavoritesScorer, reblogsFeatureScorer, diversityFeedScorer, reblogsFeedScorer, FeatureScorer, FeedScorer, topPostFeatureScorer } from "./scorer";
>>>>>>> 09098b86
import getHomeFeed from "./feeds/homeFeed";
import Paginator from "./Paginator";
export default class TheAlgorithm {
    user: mastodon.v1.Account;
    fetchers: (typeof getHomeFeed)[];
<<<<<<< HEAD
    featureScorers: (favsFeatureScorer | interactsFeatureScorer | reblogsFeatureScorer | topPostFeatureScorer | chaosFeatureScorer)[];
=======
    featureScorer: (favsFeatureScorer | interactsFeatureScorer | reblogsFeatureScorer | topPostFeatureScorer | numFavoritesScorer | chaosFeatureScorer)[];
>>>>>>> 09098b86
    feedScorer: (diversityFeedScorer | reblogsFeedScorer)[];
    feed: StatusType[];
    api: mastodon.rest.Client;
    constructor(api: mastodon.rest.Client, user: mastodon.v1.Account, valueCalculator?: (((scores: weightsType) => Promise<number>) | null));
    getFeedAdvanced(fetchers: Array<FeedFetcher>, featureScorer: Array<FeatureScorer>, feedScorer: Array<FeedScorer>): Promise<StatusType[]>;
    getFeed(): Promise<StatusType[]>;
    private _getScoreObj;
    private _computeFinalScore;
    getWeightNames(): string[];
    setDefaultWeights(): Promise<void>;
    getWeightDescriptions(): string[];
    getWeights(): Promise<weightsType>;
    setWeights(weights: weightsType): Promise<StatusType[]>;
    getDescription(verboseName: string): string;
    weightAdjust(statusWeights: weightsType, step?: number): Promise<weightsType | undefined>;
    list(): Paginator;
}<|MERGE_RESOLUTION|>--- conflicted
+++ resolved
@@ -1,21 +1,13 @@
 import { mastodon } from "masto";
 import { FeedFetcher, StatusType, weightsType } from "./types";
-<<<<<<< HEAD
-import { diversityFeedScorer, favsFeatureScorer, FeatureScorer, FeedScorer, interactsFeatureScorer, reblogsFeatureScorer, reblogsFeedScorer, topPostFeatureScorer } from "./scorer";
+import { diversityFeedScorer, favsFeatureScorer, FeatureScorer, FeedScorer, interactsFeatureScorer, numFavoritesScorer, reblogsFeatureScorer, reblogsFeedScorer, topPostFeatureScorer } from "./scorer";
 import chaosFeatureScorer from "./scorer/feature/chaosFeatureScorer";
-=======
-import { favsFeatureScorer, interactsFeatureScorer, numFavoritesScorer, reblogsFeatureScorer, diversityFeedScorer, reblogsFeedScorer, FeatureScorer, FeedScorer, topPostFeatureScorer } from "./scorer";
->>>>>>> 09098b86
 import getHomeFeed from "./feeds/homeFeed";
 import Paginator from "./Paginator";
 export default class TheAlgorithm {
     user: mastodon.v1.Account;
     fetchers: (typeof getHomeFeed)[];
-<<<<<<< HEAD
-    featureScorers: (favsFeatureScorer | interactsFeatureScorer | reblogsFeatureScorer | topPostFeatureScorer | chaosFeatureScorer)[];
-=======
-    featureScorer: (favsFeatureScorer | interactsFeatureScorer | reblogsFeatureScorer | topPostFeatureScorer | numFavoritesScorer | chaosFeatureScorer)[];
->>>>>>> 09098b86
+    featureScorers: (favsFeatureScorer | interactsFeatureScorer | reblogsFeatureScorer | topPostFeatureScorer | numFavoritesScorer | chaosFeatureScorer)[];
     feedScorer: (diversityFeedScorer | reblogsFeedScorer)[];
     feed: StatusType[];
     api: mastodon.rest.Client;
