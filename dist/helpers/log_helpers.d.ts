--- conflicted
+++ resolved
@@ -1,10 +1,5 @@
-<<<<<<< HEAD
-import { Mutex, MutexInterface, Semaphore, SemaphoreInterface } from 'async-mutex';
-export type ConcurrencyLockRelease = MutexInterface.Releaser | SemaphoreInterface.Releaser;
-=======
 import { Mutex, Semaphore } from 'async-mutex';
 import { type ConcurrencyLockRelease } from '../types';
->>>>>>> 9e6d50ec
 export declare const BACKFILL_FEED = "triggerHomeTimelineBackFill()";
 export declare const PREP_SCORERS = "prepareScorers()";
 export declare const TRIGGER_FEED = "triggerFeedUpdate()";
