--- conflicted
+++ resolved
@@ -7,10 +7,7 @@
     },
     "opts": {
         "destination": "./docs",
-<<<<<<< HEAD
-=======
         "encoding": "utf8",
->>>>>>> 1435d0cd
         "recurse": true,
         "template": "./jsdoc_template"
     }
