# NEXT RELEASE
* Add allEmojis() getter to Toot

### v0.69.19
<<<<<<< HEAD

### v0.69.18
* Make `TheAlgorithm.weightedScorers` private
=======
* Make TheAlgorithm.weightedScorers private
>>>>>>> 1db44987
* Make `isFollowed` and `isFollower` actually optional on `Account`

### v0.69.17
* Rename `Account` and `Toot` objects' `homeserverURL` to `localServerUrl`
* Add `accountUrl()` method to `MastoApi`

### v0.69.16
* Allow `TRENDING` weight of 0

### v0.69.15
* Add input validation for `updateUserWeights()`
* Get rid of `skipSort` param; introduce `TootSource` type

### v0.69.13
* Set `FEDIVERSE_POPULAR_SERVERS` staleness to 5 days

### v0.69.12
* Use `Promise.allSettled()` to ensure we wait for all loads to complete before marking state as not loading any more
* Move `minCharsForLanguageDetect` and `maxContentPreviewChars` to `TootsConfig`

### v0.69.11
(Demo App) Go back to logging out after NetworkErrors

### v0.69.9 - v0.69.10
* Stop requiring all `FetchParams` to have a value
* Make `TheAlgorithm.weightPresets` into a static variable

### v0.69.8
* Convert `isBoolean/NumericFilterName` methods to static `TootFilter.isValidTitle()`

### v0.69.7
* JSDoc comments for `Account`

### v0.69.6
* Convert `TheAlgorithm.getTimeline()` to a getter named `timeline`, `getApiErrorMsgs()` to `apiErrorMsgs`, `isLoading()` and `serverInfo()` to getters
* Convert `Toot` object's `attachmentType`, `author()`, `contentTagParagraph()`, `isDM()`, `isFollowed()`, `isPrivate()`, `realToot()`, `realURI()`, `realURL()` to getters
* Convert `Account` object's `homeserver()`, `homeserverURL()`, `noteWithAccountInfo()` to getters
* Convert `Toot.getScore()` to `score` getter
* Rename `ObjWithTootCount` to `NamedTootCount`, `WithCounts` to `TootCounts`
* Upgrade `masto.js` to 7.1.0
* Fix handling of failed hashtag timeline and search for hashtag API requests

### v0.69.5
* Add "la" to `TAG_ONLY_STRINGS`

### v0.69.4
* Set `FEDIVERSE_POPULAR_SERVERS` staleness to 72 hours
* (Demo App) Reverse the order of color highlighting for tag filters so trending tags are always colored first

### v0.69.3
* Lower `timeoutMS` to 2,500

### v0.69.2
* Don't log `FollowersScorer` data

### v0.69.1
* Lower log level for missing score message

## v0.69.0
* Add `FollowersScorer` to weight accounts that follow the fedialgo user
* Cap initial followed account retrieval before merging toots to timeline at 1,600; beyond that they will be loaded in a background job that sleeps `config.apibackgroundLoadSleepBetweenRequestsMS` in between requests
* Fix `OUTLIER_DAMPENER` value in various presets
* Fix removing newly muted accounts from feed
* (Demo App) Sort filter options by `displayName` if available

## v0.68.0
* Update the cache in the background instead of always dropping/reloading the whole thing when it gets stale
* Add `getFollowers()` to `MastoApi`; add configuration variable `config.api.pullFollowers` to turn on/off follower retrieval
* Don't wait for scorers to finish preparing before integrating toots into the timeline
* Remove `TheAlgorithm.filterOptionDataSources()` method
* `TheAlgorithm.userData` now refers to the same object as `MastoApi.instance.userData`

## v0.67.0
* (Demo App) Add switches in the hashtag filter section to enable / disable each kind of hashtag colored highlighting (participated/favourited/trending)

### v0.66.6
* (Demo App) Fix column spacing in trending tags section

### v0.66.5
* Fix source in `TagList.fromParticipated()`

### v0.66.4
* Apply the `TRENDING` multiplier even to followed toots

### v0.66.3
* Don't strip out followed hashtags from the trending tag list if they aren't being used to fetch toots for those tag

### v0.66.2
* Much cleaner, decorator based approach to building options for `BooleanFilterOptionList`
* (Demo App) Show loading spinner immediately upon clicking "clear all data"

### v0.66.1
* Set time decay to 0 for `TOTAL_CHAOS` weight preset

## v0.66.0
* Add an `AuthorFollowerScorer`
* Fix bug where `DiversityFeedScorer` was penalizing new toots with trending tags more than old toots with trending tags
* Flip default sign on scores returned by penalty scorers: they now just return positive values like other scorers, but the default weights sign is flipped to negative
* Add a `TOTAL_CHAOS` weight preset
* Rename `Toot` object's `realAccount()` to `author()`
* Add a `withRetoot()` method to `Toot`

### v0.65.2
* (Demo App) Don't show `OAUTH_ERROR_MSG` on network errors

### v0.65.1
* Let `class-transformer` deserialize arrays directly
* Add cache summary to `getCurrentState()`'s storage info

## v0.65.0
* Add `triggerMoarData()` method to `TheAlgorithm`
* Don't trigger unnecessarsy `maxCacheRecords` truncation calls
* Explicitly mark `loadStartedAt` instead of relying on message passing to `setLoadingState()`
* (Demo App) Add button/link to trigger pulling the next batch of historical user data to tune the algorithm
* (Demo App) Use last load times computed within React instead of those provided by `TheAlgorithm`

### v0.64.5
* (Demo App) Followed hashtags use same color scheme as followed users

### v0.64.4
* `BooleanFilterOptionList.maxNumToots` is now a variable not a function
* Add `isFollowed` to hashtag `BooleanFilterOption`s
* Add `maxValue(property)` to `BooleanFilterOptionList`
* Fix User filter `isFollowed` for accounts w/interactions

### v0.64.2
* (Demo App) Bump `webpack-dev-server` to version 5.22 via `npm audit force`

### v0.64.1
* Refactor/clean up language and hashtag filter option building

## v0.64.0
* Add `maxCacheRecords` option to API endpoints config
* Refactor decoration of filter options into various `BooleanFilterOptionList` subclasses

### v0.63.2
* Call `setFeedInApp()` with empty list as soon as `reset()` is called

### v0.63.1
* Fix edge case with error handling during `MastoApi.reset()` where `WaitTime` object is missing
* Use `Promise.allSettled()` to rescue partial results from API calls
* Handle API errors better when getting trending/participated/etc. tag toots

## v0.63.0
* Add `getApiErrorMsgs()` method to `TheAlgorithm` (and add those messages to the `getCurrentState()` return value)
* (Demo App) Remove muted/blocked accounts from thread view, pass a source param to `completeProperties()` instead of boolean `isDeepInspect`
* (Demo App) Display non-fatal errors below control panel when they happen

### v0.62.2
* Avoid overzealous language determination for user's own toots

### v0.62.1
* At startup, if timeline cache is full truncate it down to `config.toots.truncateFullTimelineToLength` records
* Add bsd.network to `noMauServers` list
* Add "mastodon" to the list of tags that can only match as tag names

## v0.62.0
* Add a `displayName` property to `BooleanFilterOption` (and populate it for languages and accounts)
* Add sum of reply/favourite/retoot counts to user filter options' `numToots`
* Add usage counts to language filter options' `numToots`
* Use type `BooleanFilterOptionList` for `UserData.favouriteAccounts`
* Increase staleness for followed accounts and tags to 12 hours
* (Demo App) Don't make unnecessary calls to `updateFilters()` when sorting UI's filter options by count etc.
* (Demo App) Disable Highlights Only switch if Hide Filters is turned on

### v0.61.1
* On API error, check whether merge is supported _before_ checking whether cache should be discarded in favor of new rows
* (Demo App) Persist the state of each filter section's header checkboxes between sessions

## v0.61.0
* Strip useless params out of `validateParams()` logging of API params
* (Demo App) Add a "Hide Filter Highlights" checkbox to the main Feed page
* (Demo App) Preserve the user's checkbox selection states between sessions
* (Demo App) Remove `react-persistent-state` package

### v0.60.6
* (Demo App) Fix build

### v0.60.5
* (Demo App) Standardize app configuration

### v0.60.4
* Rename `BooleanFilter`'s `updateValidOptions()` to `updateOption()`
* Completely reset scorers when `reset()` is called
* Suppress foreign language and muted keyword trending tags completely

### v0.60.3
* Rename `BooleanFilter.validValues()` to `selectedOptions`
* Add a `maxSecondsPerPage` to the API config that will halt polling if things are going slow
* (Demo App) Fix bug with formatting of type filters leading to errors when selecting multi word options
* (Demo App) minToots slider value should update as more data comes in

### v0.60.2
* Rename `BooleanFilter.isThisSelectionEnabled()` to `isOptionEnabled()`

### v0.60.1
* Rename `BooleanFilter`'s `optionInfo` property to just `options`
* Drop configured `initialMaxRecords` for favourited toots to half of the other configuration because it seems to be the bottleneck

## v0.60.0
* (Demo App) Add a 'Create New Toot' button to the main page

### v0.59.1
* Export `DATA_SOURCES_FOR_FILTER_OPTIONS`, add `filterOptionDataSources()` method to `TheAlgorithm`

## v0.59.0
* `BooleanFilterOption` now contain more information than just the number of toots in the current timeline they match (in particular they now contain enough information to drive the color gradients)
* (Demo App) Lower configured `idealNumOptions` for the `MinTootsSlider` to 60

### v0.58.2
* Add `UserData.favouriteAccounts` property
* Repair broken audio attachments like we do with images and videos
* Refactor an abstract `ObjWithCountList` class from `TagList` class so we can hold account info
* (Demo App) Reorder filter section (and make it easily configurable in the future)
* (Demo App) Fix bug with computing gradients at new user login

## v0.58.0
* Add `map()` method to `TagList`
* Add a section for "Hashtags You Often Favourite"

### v0.57.3
* Stop exporting `isDebugMode` (it's a static property now)
* Add `FEDIALGO_DEEP_DEBUG` env var and corresponding `Logger.deep()` method
* `UserData`'s `Tag` properties are now `TagList` objects; `TagList` has a few new methods to make it easier to work with

### v0.57.2
* Add `config.favouritedTags.maxParticipations` param
* (Demo App) Fix bug where reply mentions were injected twice

### v0.57.1
* Fully separate `TagTootsCacheKey` enum elements from `CacheKey` enum

## v0.57.0
* Add `favouritedTags` property to `UserData` object
* Export `TagTootsCacheKey` type
* (Demo App) Add cyan color gradient for user's favourited hashtags in the hashtag filter view

### v0.56.4
* (Demo App) Link the Github Release Notes instead of the raw CHANGELOG.md in the header
* New `BooleanFilter` method `optionsAsTagList()`
* Lower staleness duration for server side filters to four hours
* Don't alias `Logger` to `ComponentLogger` when exporting
* (Demo App) Use new `MinTootsSlider` component to control the number of trending objects in the list

### v0.56.1 - v0.56.3
* Use `Logger`s instead of `logPrefix` args everywhere

## v0.56.0
* Refactor main `MastoApi` method method into a few easier to follow pieces
* Fix bug where scorers were not resetting their state when `reset()` was called and all other data was reset
* Uniquify `Notification` objects from the API against the cache as they arrive to avoid the build up of dupes
* `MastoApi.instanceInfo()` only returns the v2 API data structure for a server configuration. If the v1 version exists it will be logged and thrown as an error.
* Adjust `DISCUSSIONS` weight preset

### v0.55.1 - v0.55.4
* Stop exporting `sortKeysByValue()` helper
* Use `import { type Thing }` instead of just `import { Thing} ` where appropriate bc apparently it makes the typescript compiler happy
* Add missing `enums.ts` files
* (Demo App) Better error handling/formatting, esp. in `ReplyModal`
* (Demo App) Fix small bug with bootstrapping the minTootsSlider

## v0.55.0
* Add `entriesSortedByValue()`, `optionsSortedByValue()`, `optionsSortedByName()`, and `numOptions()` methods to `BooleanFilter`
* Export `TagList` class
* (Demo App) Make the minTootsSlider's initial value flexible to try to show the newly configured `idealNumOptions`

### v0.54.20 - v0.54.21
* Rename `TRENDING_HASHTAGS` to `TRENDING_TAGS` and `PARTICIPATED_HASHTAGS` to `PARTICIPATED_TAGS`
* (Demo App) Rework / generalize color gradient config for participated hashtags
* (Demo App) Undo some memoization in `Feed.tsx` after the scroll listener `showMoreToots()` somehow went crazy and loaded the entire timeline (diff: https://github.com/michelcrypt4d4mus/fedialgo_demo_app_foryoufeed/compare/baf2640872fb521b0b739d2e213d618cf2305317..master)

### v0.54.19

### v0.54.18
* (Demo App) Fix bug with color gradient for hashtags (was checking the wrong boolean), Revert to the original `getTooltip()` for now

### v0.54.16
* Logging cleanup

### v0.54.15
* (Demo App) Fix memoization watcher for type filter
* (Demo App) Use `ComponentLogger` from fedialgo package

### v0.54.14
* (Demo App) Fix bug where long filter labels weren't getting trimmed to configured length

### v0.54.13 (not deployed to production)
* Add information about storage usage for each primitive type to `getCurrentState()`
* `MastoApi` now has a `reset()` method which is called by `TheAlgorithm` during resets
* Add telemetry to `MastoApi` for request wait times (data is returned in `getCurrentState()` under the new `Api` section)
* `QUICK_MODE` isn't always turned on when `NODE_ENV=development` and/the `FEDIALGO_DEBUG` env var is turned on; has to be enabled separately now
* Add `BooleanFilter.isThisSelectionEnabled()` method
* (maybe) ~~fixed bug where `BooleanFilter` wasn't being fully reconstructed as class instances (they were just objects and so had no instance methods)~~
* Export `ComponentLogger` class

### v0.54.12
* Add a `TootCache` object property to each `Toot` that memoizes the results of frequently called string functions like `contentWithCard()` or `contentWithEmojis()`

### v0.54.11
* Exclude object's functions when computing browser storage usage (the fxns aren't serialized to storage?)

### v0.54.10
* (Demo App) Sort fediverse server list by `followedPctOfMAU`
* (Demo App) Trending panel configuration options in main config

### v0.54.8
* Export `TrendingType` enum

### v0.54.7
* Add `servers` to renamed `TrendingData` type; remove `TheAlgorithm.mastodonServers` property; export `TrendingData` and `MastodonInstance` types; remove `MastodonInstanceEmpty` type
* Add Thai, Hindi, Hebrew language detection for hashtags
* (Demo App) Toggling of how many trending links/tags/etc. are shown

### v0.54.5 / v0.54.6
* (Demo App) Add tooltips to all the filter header switches; add `HeaderSwitch` component
* (Demo App) Consolidate configurable stuff `Config` object

### v0.54.3 / v0.54.4
* Export `LANGUAGE_CODES` dict
* (Demo App) Show full language name in filter section, not just 2 character code

### v0.54.2
* Add filters to `getCurrentState()` return value
* Remove diacritics from text when filtering for hashtag matches. Fixes bug where german/french etc. tags weren't filtering correctly bc tag names have already had diacritics stripped
* Change hashtag language detection regexes to match substrings instead of whole strings
* Fix bug where japanese/arabic/etc. tags reappear when trending tags are loaded from the cache at startup
* Add `lodash` library, use it for `makeChunks()` which is exported as a helper method
* (Demo App) Reorder filters so interactions filter is at the top. Filters switches now have column based sorting instead of row based sorting.

### v0.54.1
* (Demo App) Memoization optimizations for `StatusComponent` props, `TrendingInfo` sections (the most expensive renders according to profiler)
* (Demo App) Standardize logging through `ComponentLogger` class

## v0.54.0
* Add `replyMentions()` method to Toot objects
* Collate all `trendingLinks` on a `Toot`, don't settle for first found
* Add `numTimesShown` to standard `PROPS_THAT_CHANGE` calculation
* (Demo App) Inject Toot.replyMentions() account tags into top of replies; disable submit reply button until toot's ID is resolved

### v0.53.10
* Fix bug with moar data poller favourited toots puller that caused it to think it was finished after pulling only the minimum number of favourited toots

### v0.53.9
* Actually fix the 'realURI is not a function' by making sure all `Toot` related `CacheKey`s are in `STORAGE_KEYS_WITH_TOOTS`

### v0.53.8
* Temporary workaround for 'realURI is not a function' errors

### v0.53.7
* Stop considering retoots of toots w/hashtags to be "participation" in those hashtags unless the user is mostly a retooter meaning more than `config.participatedToots.minPctToCountRetoots` of their toots are retoots

### v0.53.6
* (Demo App) Adjust the color gradients so there's more color variation in the low/middle range in the hashtag filters

### v0.53.5
* (Demo App) Remove unused `node-emoji` package

### v0.53.4
* (Demo App) Bump up `tsconfig.json`'s `jsx` to `react-jsx`

### v0.53.3
* Use a workaround for the weird issue with half width japanese characters when determining a hashtag's language
* (Demo App) Bump up `tsconfig.json`'s `target` to `ES2016`

### v0.53.2
* Remove japanese/korean/cyrillic etc. tags from trending list unless that's the user's current language
* Add `invalidTags` property to `TagTootsConfig` type
* Bump up filtering out of participated tags from favourited tag toots pull to "more than 3 uses"

### v0.53.1
* Lower `config.batchCompleteSleepBetweenMS` from 250ms to 150ms because the `completeProperties()` seems to be much faster now

## v0.53.0
* Introduce `TagList` and `TootsForTagsList` classes to manage participated/favourited/trending tags

### v0.52.1
* Don't remove user's own toots from the threaded view

## v0.52.0
* Add `getFavouritedTagToots()` to get non followed / non participated tags based on favourites into the mix

### v0.51.5
* (Demo App) Avoid invalid file extensions in the MIME -> extension mapping

### v0.51.4
* (Demo App) Use `useDropZone()` instead of `Dropzone` for attachment uploads

### v0.51.3
* (Demo App) Limit media attachments to the sizes and MIME types specified in the user's home server's configuration

### v0.51.2
* (Demo App) Fix bug with `serverInfo` instantiation

### v0.51.1
* (Demo App) Fix bug with image previews in replies

## v0.51.0
* Add `serverInfo()` to `TheAlgorithm`; add `serverInfo()` response to `getCurrentState()`
* Add `homeInstanceInfo()` method to `Account`
* (Demo App) Validate replies adhere to the `maxCharacters` and `maxMediaAttachments` configured for the user's server

### v0.50.6
* (Demo App) Disable background `resolve()` resolution of toots on scroll

### v0.50.5
* Fix bug in wordRegex() method (AI sucks)

### v0.50.4
* Return Trending data in `getCurrentState()`
* Refactor `UserData` population, add `regex` property to trending links and tags
* Precompile hashtag and trending link search regexes

### v0.50.3
* (Demo App) Refactor `AttachmentsModal` into `MultimediaNode` component, only register an arrow key listener when there's more than one image

### v0.50.2
* (Demo App) Stick the left panel to top but allow scrolling within it if it's more than the viewport height

### v0.50.1
* (Demo App) Fix bug where new tab opened when trying to open the raw `Toot` JSON modal

## v0.50.0
* (Demo App) Add ability to reply to toots inside the app
* (Demo App) Pre-emptively resolve the toot ID as it appears on screen to speed up future interactions
* (Demo App) Add experimental feature to completely wipe the app so as to deal with OAuth errors
* Add `complete` flag argument to `reset()` method

### v0.49.4
* (Demo App) Show original toot in raw JSON view, not just the realToot
* Add `Toot.resolveID()` method and `resolvedID` property, remove `Toot.resolved` property because of recursion issues

### v0.49.3
* (Demo App) Allow thread viewer on reply toots w/out their own replies

### v0.49.2
* Don't set `resolvedToot` to `this` if there's a failed lookup because it leads to a recursion error in `class-transformer`

### v0.49.1
* Resolve toot before `getConversation()`

## v0.49.0
* (Demo App) Thread viewer accordion panel
* Add `getConversation()` method to `Toot` class
* Log suspended accounts

### v0.48.10
* Remove blocked/muted keywords from the visible list of trending tags

### v0.48.9
* Fix bug where home timeline toots were being sorted backwards before being truncated

### v0.48.8
* Refactor `Toot.contentWithCard()` method

### v0.48.7
* Suppress warnings when `ChaosScorer` calls `getIndividualScore()`

### v0.48.6
* (Demo App) `useMemo()` for a few possibly expensive calculations

### v0.48.5
* Make numeric filters apply to the `realToot()` not the retoot, don't use `scoreInfo` to get values for numeric filters

### v0.48.4
* Convert various `Array.includes()` calls into `Set.has()` calls (more than 20x faster according to jsbench.me results)

### v0.48.3
* Move score statistics stuff out of `Scorer` class and into `stats_helper.ts`

### v0.48.2
* Change format of `TootScore` object, remove `alternateScoreInfo()` and `formatScore()` methods (functionality moved to demo app)
* Rename some config options

### v0.48.1
* (no changes, just a test build)

## v0.48.0
* Add a `FollowedAccountsScorer` to offset the slowly creeping dominance of participated and followed tags in the feed

### v0.47.14
* Add `#government` to the list of "too generic to trend" tags
* (Demo App) Mobile improvements from @nanos

### v0.47.13
* (Demo App) Code improvements

### v0.47.12
* (Demo App) `ErrorBoundary` component to catch any and all errors

### v0.47.11
* (Demo App) Drop down buttons now display the selected option

### v0.47.10
* (Demo App) Fix `LoginPage` redirect (had two frontslashes)

### v0.47.9
* Clear `TheAlgorithm.cacheUpdater` in `reset()`
* Rename `Config` to `config`; convert `config.api.staleDataTrendingMinutes` to method; lower `hashtagTootRetrievalDelaySeconds` to 1 second
* Rename `config.api.backgroundLoadIntervalSeconds` to `backgroundLoadIntervalMinutes`
* Refactor `stats_helper.ts` for Recharts data stuff

### v0.47.8
* Make `Config` a `class` instead of just an object
* Add missing files from last build

### v0.47.7
* Move scorer descriptions out of `config` and into the `Scorer` class
* Bump up default diversity penalty weight to 2.0
* Separate `StorageKey` enum into `CacheKey` for API methods and `AlgorithmStorageKey` for other FediAlgo browser storage

### v0.47.6
* (Demo App) Remove await from `WeightSlider` call to `updateUserWeights()`

### v0.47.5
* (Demo App) Fix build

### v0.47.4
* Compute the average final score per decile of raw/weighted score

### v0.47.3
* (Demo App) Add link in header to `CHANGELOG` and a link for bug reports

### v0.47.2
* Export `MinMaxAvg` and `ScoreStats` types
* (Demo App) Add option to chart raw vs. weighted score stats, avg vs. min vs. max per quartile/decile/etc
* (Demo App) Fix bug in charting of score stats

### v0.47.1
* Add `TheAlgorithm.getRechartsStatsData()` method to prepare data about score statistics for `Recharts` presentation
* (Demo App) Add show stats button to experimental section

## v0.47.0
* Separate out `NonScoreWeightName` and `ScoreName` enums from `WeightName` enum
* Add quintile stats for the feed for each score category to the `getCurrentState()` return object

### v0.46.1
* Set up a poller to periodically save changes to toots' `numTimesShown` property to the cache

## v0.46.0
* Refactor `Config` variables into namespaces
* (Demo App) Fix bug with hashtag color gradient at startup

### v0.45.1
* Truncate the stored home timeline toots array to the same max length as the overall timeline so it doesn't grow forever

## v0.45.0
* Add `AlreadyShownScorer` and `Toot.numTimesShown` property (managed by the client app)
* Drop `WeightName.PARTICIPATED_TAGS` default weight to 0.15

### v0.44.5
* Fix boolean logic for multiple type filters

### v0.44.4
* (Demo App) Use a color gradient for participated hashtag filter coloring

### v0.44.3
* (Demo app) Fix alt text on images

### v0.44.2
* Improve hashtag paragraph detector regex

### v0.44.1
* (Demo App) Tweak CSS for tag paragraph

## v0.44.0
* Add `contentParagraphs()`, `contentNonTagsParagraphs()`, and `contentTagsParagraph()` methods to `Toot` object
* Remove emoji short codes from strings used for language detection
* (Demo App) Display `contentTagsParagraph()` in smaller font and below images/polls/etc (if it exists)

### v0.43.8
* `tootFetcher.name` yields empty string in production so use a logPrefix argument
* (Demo App) Allow multiple filter accordion sections to stay open at the same time

### v0.43.7
* Standardize upgrade repair of all user's filter settings

### v0.43.6
* Generalize upgrading stored boolean filter settings

### v0.43.5
* Handle upgrading stored filter settings (remove deprecated server side filters)

### v0.43.4
* Adjust the `TRENDING` preset to more heavily weight number of replies and retoots, `DISCUSSIONS` preset to more heavily weight `PARTICIPATED_TAGS` and `INTERACTIONS`, and bump up a lot of `FRIENDS` preset related weights
* Lower `Config.tootsCompleteAfterMinutes` to 24 hours

### v0.43.3
* Add min/max score to `TheAlgorithm.statusDict()`
* (Demo App) Add icon for bot account toots

### v0.43.2
* Remove `TheAlgorithm.logCurrentState()` method
* Drop `Config.toots.maxCachedTimelineToots` to 3,000

### v0.43.1
* (Demo App) Fix bug with action button count comparison

## v0.43.0
* Add filter for `TypeFilterName.BOT`
* Export `isValueInStringEnum()` helper, `KeysOfValueType` type
* (Demo App) Enable unfollowing accounts

### v0.42.1
* Rename `ScorerDict` type to `WeightInfoDict`
* Remove `BooleanFilterName.SERVER_SIDE_FILTERS` (toots that match server side filters are now stripped out as invalid in `buildToots()`)

## v0.42.0
* Sort trending toots by `trendingRank`
* (Demo App) Render the trending toots using the `StatusComponent`

### v0.41.6
* Add `mastodon.gamedev.place` to the list of `noMauServers`
* Remove invalid toots in `Toot.buildToots()`
* Refactor `Toot.uniqFlatMap()` method

### v0.41.5
* (Demo App) Add missing `Confirmation.tsx` file

### v0.41.4
* Filter out toots matching the server side filters altogether (in particular from the list of trending toots)
* Use `split()` method to separate `Toot`s needing completion from those that are complete

### v0.41.3
* Re-optimize `Toot` completion

### v0.41.2
* Speed up re-filtering of the feed during `refreshMutedAccounts()`
* Export `WeightPresetLabel` enum

### v0.41.1
* (Demo App) Fix account tooltip when control panel isn't sticking to top by moving it into the feed `<div>`

## v0.41.0
* (Demo App) Add mute and follow account buttons
* Add `refreshMutedAccounts()` method to `TheAlgorithm`

### v0.40.8
* (Demo App) link to repo in header

### v0.40.7
* (Demo App) Error handling around initial app registrations

### v0.40.6
* (Demo App) minimally validate server URLs on LoginPage

### v0.40.5
* Add `getFavouritedToots()` to `moar_data_poller` call

### v0.40.4
* Add `Config.tootsCompleteAfterMinutes` to set an upper bound on how old toots can be before we assume there will be no new info about trending tags/links/etc to re-evaluate for them

### v0.40.3
* (Demo App) Extract the `REPO_NAME` and `REPO_URL` from `package.json`

### v0.40.2
* Add `Config` to `getCurrentState()` response

### v0.40.1
* Decrease production logging

## v0.40.0
* Add a "spoilered" filter for toots with `spoiler_text`
* Add a "private" filter for non public, followers only toots
* Turn on minor `Toot.dedupeToots()` optimization
* Fix collation of `favourited`, `reblogged`, and `bookmarked` flags in `dedupeToots()`, add collation of `filtered` property
* Optimize type filter matching

### v0.39.9
* Make `TheAlgorithm.isDebugMode` a static variable set at run time

### v0.39.8
* More futzing with type exports

### v0.39.7
* Export types with `export type`

### v0.39.6
* Fix toot type filtering for retooted audio/image/video attachments and sensitive toots

### v0.39.5
* ~~Remove unnecessary exports of `TrendingLink`, `TagWithUsageCounts`, `FeedFilterSettings`, `Weights` types~~

### v0.39.4
* Remove HTML tags from `Toot.content` field when scanning for hashtags and keywords with `containsString()`

### v0.39.3
* ~~Stop exporting unnecessary `BooleanFilter` and `NumericFilter` type~~
* `Drop `TrendingTags` weight to 0.2`

### v0.39.2
* Filter out zero weighted scores from `Toot.alternateScoreInfo()`

### v0.39.1
* ~~Stop exporting unnecessary `WeightName` type~~

## v0.39.0
* Rename `PresetWeights` constant to `WEIGHT_PRESETS`, stop exporting `PresetWeightLabel`, add `TheAlgorithm.weightPresets` property

### v0.38.1
* Ensure `triggerPullAllUserData()` sets `loadingStatus` to null if there's an exception

## v0.38.0
* **(BREAKING CHANGE)** Export `TheAlgorithm` as the default export from `fedialgo` package instead of a named export
* Add `displayNameFullHTML()` to `Account` object
* Fix bug with upgrading stored filter args
* (Demo App) Add icon link to show the raw Toot JSON in a modal

### v0.37.2
* Add `getCurrentState()` method to `TheAlgorithm`

### v0.37.1
* Change `Toot.alternateScoreInfo()` format
* Rename `TheAlgorithm.logWithState()` to `logCurrentState()`

## v0.37.0
* **(BREAKING CHANGE)** Rename `PropertyFilter` to `BooleanFilter`, `PropertyName` to `BooleanFilterName`, `FeedFilterSettings.filterSections` to `FeedFilterSettings.booleanFilters`

### v0.36.1
* Remove diacritics from tag names

## v0.36.0
* Incremental load of stale data when possible instead of complete refresh; move staleness config to `Config.apiDefaults`
* (Demo App) Move the error modal up to `<App>` level; propagate setError

### v0.35.3
* (Demo App) mobile support

### v0.35.2
* (Demo App) user data view params

### v0.35.1
* Fix bug where followed tags weren't being lowercased before ending up in `UserData` if they were loaded from the cache

## v0.35.0
* Add a new `FavouritedTagsScorer` (and a new `UserData.favouritedTagCounts` property)
* Add `TheAlgorithm.pullAllUserData()` method to enable full backfill of user data
* Add "Experimental Features" section to the demo app
* Fix bug where new scorer weights were not automatically getting set to defaults
* Remove trending tags from the list of participated tags we're pulling toots for because we get them anyways
* Fix bug where home timeline toot cache would just grow (dedupe on the way in)
* Add `API_DEFAULTS` configuration
* Rename `ScoreInfo` type to `WeightInfo`, rename `TheAlgorithm.scorersDict` to `weightInfo`
* Fix bug in `sortObjsByProps()` when called with multiple sort params

## v0.34.0
* Use a value for the user displayed TIME_DECAY param that is 10x the value used in the calculation to make it more user friendly.
* Increase cached toots default config to 3,500
* `HomeTimelineParams` interface and helper in `TheAlgorithm`

### v0.33.8
* More language detection cleanup

### v0.33.7
* Fix language fall through logic, clean up code

### v0.33.6
* Consolidate language detection stuff in `language_helper.ts`

### v0.33.5
* Language detection for toots that need it
* Add toot.io to no trending link servers
* (Demo App) Hide link previews checkbox

### v0.33.4
* Set name and storeName of localForage browser storage (used by Storage)

### v0.33.3
* Rename `TypeFilterName.REPOSTS` to `RETOOTS`
* Add `ageInHours()` helper; allow age related fxns to take second arg; add `homeFeedTimespanHours` to `statusDict()`

### v0.33.2
* Keep `Toot.reblogsBy` sorted by `displayName`

### v0.33.1
* Return existing score instead of 0 if `Scorer` isn't ready yet (if it exists)

# v0.33.0
* Sort built toots by their preliminary score, not by their popularity
* Increase default `FOLLOWED_TAGS` weight to 4
* Decrease default `TRENDING` weight to 0.15
* Add `Toot.getScore()` method
* Add `Config.batchCompleteTootsSize` param, rename `Config.batchCompleteTootsSleepBetweenMS`

### v0.32.1
* Separate out the backfill functionality to `TheAlgorithm.triggerHomeTimelineBackFill()`
* Improve `Storage.dumpData()` method; remove unused `StorageKey`s

# v0.32.0
* Add `moreOldToots` parameter to `triggerFeedUpdate()`
* Fix bug where `getParticipatedHashtag()` toots wasn't returning a promise
* Up `Config.toots.maxCachedTimelineToots` to 2,500
* Remove unused `Config.reloadFeaturesEveryNthOpen` param

### v0.31.3
* Set `sideEffects: false` in `package.json` so webpack can tree shake (again)

### v0.31.2
* (Demo App) fix icons

### v0.31.1
* Change `DEBUG` env var to `FEDIALGO_DEBUG`, export `isDebugMode`

# v0.31.0
* Increase default `TIME_DECAY` from 0.05 to 0.15
* Change constructor argument from `language` to `locale`
* Add `Account.noteWithAccountInfo()` method

### v0.30.12
* Increase `Config.numParticipatedTagTootsPerTag` to 10
* `TheAlgorithm.tagUrl()` method

### v0.30.11
* `QUICK_MODE` env var limits initial data pull same as `DEBUG` env var
* Fix bug where `TheAlgorithm.mastodonServers` were not loaded from cache
* Lower `Config.OUTLIER_DAMPENER` to 1.6

### v0.30.10
* Remove `sideEffects: false` from both fedialgo and demo app `package.json` and put back `<link>` tag in `index.html` because a lot of CSS disappeared

### v0.30.9
* Rename `TrendingTag` type to `TagWithUsageCounts`

### v0.30.8
* Set `sideEffects: false` in `package.json` so webpack can tree shake

### v0.30.7
* Add a way to do a second pass to get the HASHTAG counts right with `updateHashtagCounts()` (but don't actually use it)
* Increase `Config.maxConcurrentRequestsBackground` to 8
* More default servers

### v0.30.6
* Generate a new Array when updating filter valid values so as to trigger a `useMemo()` recomputation in demo app
* Shuffle the `Config.defaultServers` when adding additional servers to mix it up
* Configure `TAG_ONLY_STRINGS` to avoid using `containsString()` to scan for tags like "us" and "it"
* `loadingStatus` no longer assumes "Loading" will be prepended

### v0.30.5
* Suppress a bunch of language hashtags (japanese, russian, greek, korean, arabic) if they don't match the configured language
* Export `sortKeysByValue()`

### v0.30.4
* `ChaosScorer._score()` returns the existing raw score before computing a new one
* Filter out Japanese hashtags unless `Config.locale.language` is "ja"

### v0.30.3
* Special `mediaAttachment` repair for bluesky bridged toots
* Add `TypeFilter` for `IMAGES`, `VIDEO`, and `AUDIO`
* Add `numTriggers` counter

### v0.30.2
* Set `isFollowed` in `getFollowedAccounts()`, always `Account.build()` starts `isFollowed` as false
* Fixes to `Toot.dedupeToots()`, which was kind of broken because of uniquifying on retoot `realURI()` and randomly choosing retoots or real toots in final step
* Only penalize the "trending" parts of followed accounts & tags toots (last change was no penalty at all)
* Lowercase `Account.buildWebfingerURI()`
* Bump up `minRecordsForFeatureScoring` to 480
* Load `Algorithm.homeFeed` from cache on startup

### v0.30.1
* Call `Toot.complete()` in batches of 50 instead of 100, increase sleep time to 250ms from 200
* Don't penalize toots from followed accounts and tags with `TRENDING` modifier if it's less than 1 (and thus a penalty)
* Apply the `OUTLIER_DAMPENER` to the `DiversityFeedScorer` penalty
* Move the `isFollowed` property to `Account` instead of `Toot`
* Add `Toot.isFollowed()` method
* Tweak `Toot.containsTagsMsg()` string

## v0.30.0
* (Demo App) Implement viewing and voting in Mastodon polls
* `timeString()` helper now puts "this coming" prefix for future days

### v0.29.7
* Export `isAccessTokenRevokedError()`

### v0.29.6
* Deal with bug where Toot's followedTags property was getting lost
* Add `TheAlgorithm.mostRecentHomeTootAgeInSeconds()` method
* (Demo App) Revamp `useAlgorithmContext`

### v0.29.5
* (Demo App) Tooltip text for auto load checkbox

### v0.29.4
* Add `TheAlgorithm.isDebug` property

### v0.29.3
* `FollowedAccounts` and `RecentNotifications` are pulled in batches of 80 records instead of 40; `FollowedTags` pulled in batches of 100
* `fetchHomeFeed()` has `skipMutex=true`
* Bump up `TRENDING` weight to 0.25

### v0.29.2
* Add `Config.lookbackForUpdatesMinutes` param and scan backwards from the `maxUpdatedAt` that many more minutes to catch changes
* Add a check for `LOAD_TEST=true` env var that dramatically bumps up the number of toots to retrieve
* Rename `Config.toots.maxAgeInDays` (was hours increment), add age check to `Toot.isValidForFeed()`

### v0.29.1
* Add `Config.isAppFilterVisible` boolean
* Add `Toot.completedAt` and `shouldComplete()`, rename `Toot.setDependentProperties()` to `completeProperties()`
* Add `Config.sleepBetweenCompletionMS` to avoid overloading browser with `completeToots()`

## v0.29.0
* Defer processing of the most expensive `Toot` properties (`trendingLinks`, mostly, but other tag stuff too) until all data has arrived
* `fetchHomeFeed()` now infers the `maxTootedAt` param from the cached `HOME_TIMELINE` toots
* New private property `TheAlgorithm.homeFeed: Toot[]`
* Rename `Config.api.backgroundLoadIntervalSeconds`
* Add `validateConfig()`

### v0.28.1
* `UserData.followedTags` is now a `TagNames` dict

# v0.28.0
* `Toot.containsString()` also checks the link preview card text
* Add a `Toot.participatedHashtags` property and corresponding filter
* Rename `HASHTAG_PARTICIPATION` to `PARTICIPATED_TAGS`; add participated hashtags to `Toot.containsTagMsg()`

### v0.27.4
* Export a `NON_SCORE_WEIGHTS` array for `TIME_DECAY` etc.

### v0.27.3
* (Demo App) Add missing `Showcase.jpg` file to repo

### v0.27.2
* Massively rework how loading of home timeline toots is accomplished

### v0.27.1
* Add a language argument to Algorithm.create() and choose servers for trending toots based on it
* Refactor `lockExecution()`

## v0.27.0
* Add a Sensitive (NSFW) `TYPE_FILTER`
* Add `OutlierDampener` weighting option

### v0.26.3
* Add `Config.numParticipatedTagTootsPerTag` option and set it to 5 so we pull far less participated tag toots
* Add UserData.languagesPosted in and UserData.preferredLanguage

### v0.26.2
* Don't set `catchupCheckpoint` if the feed is empty
* Fix bug where `Account.webfingerURI` field was not getting set

### v0.26.1
* Lower `Config.incrementalLoadDelayMS` to 500 ms
* (Demo App) Fix bug with missing `mostRecentAt`

## v0.26.0
* Use `class-transformer` package to serialize and deserialize objects (which will hopefully improve speed)

### v0.25.4
* Fix bug where changes to the feed would invalidate old FeedFilterSettings in the GUI
* Add `Config.invalidTrendingTags` param to list tags that are too generic to be used
* `TheAlgorithm.reset()` also resets concurrency

### v0.25.3
* Add a `source` property to `Toot` class
* (Demo App) Reduce the `numDisplayedToots` if user scrolls up enough

### v0.25.2
* `DiversityFeedScorer` also penalizes trending tags that show up more than `Config.minTrendingTagTootsForPenalty` times
* Rename `Config.homeTimelineBatchSize`
* Automatically serialize or deserialize toots to/from `Storage.get/set` based on values in `STORAGE_KEYS_WITH_TOOTS`
* Configure `STORAGE_KEYS_WITH_ACCOUNTS`, `STORAGE_KEYS_WITH_UNIQUE_IDS`, call unique checker in debug mode loading from `Storage`

### v0.25.1
* Expose `TheAlgorithm.isLoading()` method
* `triggerFeedUpdate()` is no longer called recursively

## v0.25.0
* **[BREAKING CHANGE]** Rename `TheAlgorithm.getFeed()` to `triggerFeedUpdate()`. No longer returns anything.
* **[BREAKING CHANGE]** Rename `setFeedInApp` param to `setTimelineInApp`
* Simplify the alternate score dict
* Disallow setting the catchup checkpoint before the overall app timeline cutoff
* UserData object now just stores a lookup dict for `followedAccounts` instead of all the actual followed `Account` objects
* Refactor generic `Account.buildWebfingerUriLookup()` method
* Refactor `TheAlgorithm.setCheckpointAndLoadingStatus()` method
* Add delay of `Config.api.hashtagTootRetrievalDelaySeconds` to the initial loading of the trending and participated hashtag toots
* Rename `setLoadingStateVariables()` and `setLoadCompleteStateVariables()`

### v0.24.6
* `MastoApi.instance.setBackgroundConcurrency()`, `Config.maxConcurrentRequestsBackground` option. Handle missing `Storage.getIdentity()` if possibl
* Ignore retoots when computting users hashtag history

### v0.24.5
* Remove blocked keywords (no bueno) and followed tags (they show up on their own) from the list of tags to scan for new toots

### v0.24.4
* Re-raise access token revoked errors in `mergePromisedTootsIntoFeed()`

### v0.24.3
* Double `Config.numParticipatedTagsToFetchTootsFor` to 20
* Make type filters apply properly to retoots
* Get rid of useless UserDataSerialized type

### v0.24.2
* Rename `Toot.simplifiedScoreInfo()` to `alternateScoreInfo()`
* Remove deprecated `Config.enableIncrementalLoad` property
* Privatize a bunch of `TheAlgorithm` properties that should be private

### v0.24.1
* Lower `Config.maxRecordsForFeatureScoring` to 1,600, `numTrendingTagsToots` to 200
* `HashtagParticipationScorer` uses the square root of the number of participations to tamp down runaway scores.
* Use a Semaphore to limit concurrency of hashtag search API requests; add `Config.maxConcurrentTootRequests`
* Exclude followed tags from the pulling of hashtag participation toots (followed tags are already in timeline)
* Refactor common handling for cacheable toot fetches

# v0.24.0
* Rename `Config.maxTimelineTootsToFetch` to `Config.maxInitialTimelineToots`
* Create a `UserData` object, expose a `userData` prop on `TheAlgorithm`
* `repairTag()` now replaces the `tag.url` property with link to the tag on the user's homeserver

### v0.23.1
* (Demo App) Add a section for hashtags the user participates in
* Add `Toot.simplifiedScoreInfo()` method

# v0.23.0
* Add `HashtagParticipationScorer` and import recent toots that contain hashtags the user participates in often in the feed
* Poll for old records after initial load with `setInterval()`. Add `Config.backgroundLoadIntervalMS` and `Config.maxRecordsForFeatureScoring` variables

### v0.22.4
* Add the **MOAR** feature to inch towards continued backfilling of user data later on, after the initial load is not busy

### v0.22.3
* Add `trendingRank` to `Toot.popularity()`
* Standardize boolean logic around cache hits and misses
* Add `mastodon.art` to list of no MAU servers
* Reduce `Config.minRecordsForFeatureScoring` to 240 in the hopes of improving startup speed (see TODO section of README)

### v0.22.2
* Add lastLoadTimeInSeconds prop to TheAlgorithm

### v0.22.1
* Upgrade `masto.js` to v7.0.0
* Decrease `Config.numTootsPerTrendingTag` to 15, increase `Config.numTrendingTagToots` to 250

# v0.22.0
* Parallelize the initial load as much as possible
* Use a looser definition 'containing' a hashtag: a toot contains a hashtag even if it just has the name of the hashtag as a substring (without the leading `#`)
* `UserData.followedTags` is just an array of Tags

### v0.21.4
* Use the `/api/v1/timelines/tag/:hashtag` endpoint to pull trending tag toots in addition to search endpoint
* Log the `Instance` server info dict all at once
* Increase Config.numTrendingTagToots from 100 to 150

### v0.21.3
* Add MastodonServer.fetchServerInfo() method to fetch all the available mastodon.v2.Instance data about the server instead of just MAU data

### v0.21.2
* Checkin missing `dist/` changes from last release

### v0.21.1
* `timeString()` method accepts locale argument
* Move the bulk of the scoring code to `Scorer.scoreToots()` method

## v0.21.0
* Add `TheAlgorithm.reset()` method to completely clear browser storage
* Export `timeString()` helper method
* Add `Toot.realToot()` helper to find reblogs
* Add `TheAlgorithm.statusMsg()` helper

### v0.20.14
* Rename `TheAlgorithm.mostRecentTootAt()` to `TheAlgorithm.mostRecentHomeTootAt()`
* `Storage.getToots()` returns `null` instead of `[]` if there's nothing in local storage

### v0.20.13
* Move `getRecentTootsForTrendingTags()` to `MastoApi`
* Move `getMastodonServersInfo()` from `MastoApi` class to `MastodonServer` class

### v0.20.12
* Add `Config.staleDataSeconds` dictionary to enable customized data refresh rates (rename old `Config.staleDataSeconds` to `Config.staleDataDefaultSeconds`)
* Implement `catchupCheckpoint` logic so that refocusing the app will always poll new toots back to the last home timeline toot we already have
* Refactor trending history methods to `trending_with_history.ts`

### v0.20.11
* `Toot.buildToots()` helper method

### v0.20.10
* Store an `updatedAt` value with each data object in the browser storage and use that to determine what data is actually stale
* Init `TheAlgorithm.loadingStatus` with `"(ready to load)"` during construction so it isn't empty until load is complete
* Refactor a common fetchTrendingFromAllServers() method wrapper
* Sort trending toots correctly

### v0.20.9
* (Demo App) Make the refresh handling actually work by moving required vars and code into `useEffect()` blocks
* Force repull of trending data if the cache returns an empty array
* Call setDependentProperties() on result of fediverseTrendingToots()
* Set `Toot.trendingTags` property more accurately in setDependentProperties()
* Add `Config.excessiveTagsPenalty` param

### v0.20.8
* `RetootsInFeedScorer` can use `Toot.reblogsBy.length` to score (and therefore doesn't need to be a `FeedScorer`)
* `RetootsInFeedScorer` scores with the square of the number of retooting accounts the user follows
* Remove `TrendingLinksScorer.trendingLinks` property
* Stop mutating the `Toot` objects in `FollowedTagsScorer` (now happens in `Toot.setDependentProperties()`)
* Set `Toot.muted` where necessary in `Toot.setDependentProperties()`
* Add `Toot.setDependentProps()` static method to set props for array of `Toot` objectss. move the setting of those props to the calls like `MastoApi.fetchHomeFeed()` that do the initial Toot object building

### v0.20.7
* Consolidate all `Toot` post processing to `Toot.setDependentProperties()` method
* (Optimization) Make Account.webfingerURI a string instead of a method that returns a string

### v0.20.6
* Remove trending toot fetching from `MastoApi.getTimelineToots()` (remove the method, actually). `TheAlgorithm.getFeed()` now handles trending toot retrieval
* Penalize trending tag toots if they have more than `Config.excessiveTags` total tags
* Add `Config.timelineDecayExponent` param

### v0.20.5
* Use reverse chronological order sort in `DiversityFeedScorer`
* Stop mutating `DiversityFeedScorer.scoreData` during scoring
* Score toots with parallelized Promises instead of serially, add `Config.scoringBatchSize` param

### v0.20.4
* Add `Config.staleDataDefaultSeconds` param, consolidate `Storage.isStaleData()` method
* Add a 5 second timeout to public API calls via new `Config.timeoutMS` param
* Implement a reload based on time of most recent toot in timeline (10 minutes is the trigger)
* Get rid of unnecessary `Toot.resolveAttempted` flag

### v0.20.3
* Optimize to only scan for and set `Toot.trendingLinks` once if possible
* Make `Toot.imageAttachments`, `videoAttachments`, etc. computed once in `Toot` constructor instead of methods

### v0.20.2
* Repair media attachments with URL arguments in `remoteUrl`
* Lower time between timeline pulls to 1 second
* Make scorers work with the original toot, not just with the retoot
* Use time of retoot not just original toot when scoring retoots
* Bump up `TRENDING` weight to 0.15

### v0.20.1
* Add scores for retooted account to `MostFavoritedAccountsScorer` and `MostRepliedAccountsScorer`
* Load followed accounts and tags in `getUserData()`, store a `UserData` object on `MastoApi`
* Refactor `initializeFiltersWithSummaryInfo()` to `feed_filters.ts`

## v0.20.0
* (Demo App) Add ability to bookmark toots
* Limit length of feed to `maxCachedTimelineToots` only after scoring and sorting
* Refactor filters serialize/deserialize methods to `feed_filters.ts`

### v0.19.8
* Use lowercase when detecting a Toot's trending links
* Use lowercase when uniquifying trending links & tags

### v0.19.7
* Set all weights to 0 for CHRONOLOGICAL preset
* Remove `Toot.reblogsByAccts()` method
* Refactor `uniquifyByProp()` collection helper
* Include toots with trending links in LINKS filter even if they don't have link cards

### v0.19.6
* Remove `Toot.attachmentPrefix()` method

### v0.19.5
* `Toot.containsTagsMsg()` method

### v0.19.4
* `npm audit fix` a `react-router-dom` vulnerability in the demo app

### v0.19.3
* Add filter for Toots that mention the fedialgo user
* Check in missing `dist/` files

### v0.19.2
* Add `.gif` to `IMAGE_EXTENSIONS`
* Store `TheAlgorithm.mastodonServers` sooner
* Unify blocked/muted account handling
* Refactor `shuffle()` method for arrays
* Lower default `NUM_FAVOURITES` weighting
* Add `Config.noTrendingLinksServers` so we can skip scraping trending links from servers that don't support it.
* Lower `Config.maxInitialTimelineToots` to 1,200

### v0.19.1
* Rename `TheAlgorithm.extractSummaryInfo()` to `TheAlgorithm.initializeFiltersWithSummaryInfo()`
* Allow things that user has reblogged into the feed
* `Toot.realAccount()` method

## v0.19.0
* Preserve `MastodonServersInfo` information like MAU
* Tweak `Toot.describe()` string

### v0.18.5
* Use `Account.webfingerURI` instead of `Account.acct`
* Add `.webp` to `IMAGE_EXTENSIONS`
* Get rid of `Toot.homserverAccountURL()`

### v0.18.4
* Rename `RetootedUsersScorer` to `MostRetootedUsersScorer`
* Remove unused exports for `TIME_DECAY` and `TRENDING`

### v0.18.3
* Introduce `Account` class

### v0.18.2
* Increase `Config.maxInitialTimelineToots` to 1500

### v0.18.1
* Cache the user's server side filter settings

## v0.18.0
* Expose `TheAlgorithm.mastodonServers` property

### v0.17.4
* Fix duplicates ending up in `Toot.reblogsBy` on page reloads
* Add `TheAlgorithm.loadingStatus` message
* Add `DISCUSSIONS` preset; tweak `TRENDING` preset

### v0.17.3
* Test release

### v0.17.2
* Tweak `TRENDING` preset

### 0.17.1
* Refactor `MediaCategory` enum
* Explicitly export all objects and variables required by the demo app
* Exclude `mstd.social` from default servers
* Add `Reverse Chronological" preset algo

## 0.17.0
* Configure various algorithm weight presets that can be selected via `PresetWeights` object
* Add `TootScore.weightedScore` variable; make `Toot.weightedScores` object values reflect the trending multiplier
* Resolve Toot to self (and log error) if there's an API failure when resolving
* Add `Toot.ageInSeconds()` and `Toot.ageInHours()` methods

### 0.16.9
* Include `Toot.repliesCount` when scoring `Toot.popularity()`
* Add optional maxChars arg to `Toot.contentShortened()`

### 0.16.8
* Replace links with `[domain.name]` in trending link titles
* Prefix trending links with `[domain.name]`

### 0.16.7
* Remove unused learnWeights related cruft
* Add account name when describing no text Toots in trending list

### 0.16.6
* `Toot.homeserverURL()` method to allow linking on the user's mastodon instance instead of remote servers
* Fix display of image/video/audio only toots in Trending Toots section

### 0.16.5
* Better handling of no text toots in `Toot.contentShortened()`

### 0.16.4
* Store and reload trendingToots; add `Toot.contentShortened()` method

### 0.16.3
* [Demo App] Add Stick To Top checkbox for left panel

### 0.16.2
* Preserve `TheAlgorithm.trendingLinks` for use in client
* Save trending links and data to local storage

### 0.16.1
* Bump `image-size` package for vulnerability fix (`npm audit fix`)

## 0.16.0
* `Algorithm.buildTagURL()` helper method
* Extract and preserve `TheAlgorithm.trendingTags` for use in client
* `DiversityFeedScorer` logs at DEBUG level
* [Demo App] "What's Trending" accordion section

## 0.15.3
* Fix miscased `Scorer.ts` files in `dist/` package.

## 0.15.2
* Fix `unknown` media type for video files with extension `.mp4`

## `0.15.1`
* Fix demo app dependency

## `0.15.0`
* Make `Poll` a filterable type

## `0.14.2`
* [bug] Force removal of duplicats `Toot.reblogsBy` values
* Exclude `bsky.brid.gy` from MAU numbers

## `0.14.1`
* Make sure `trendingRank` is set correctly on trending toots retooted by people you follow

## `0.14.0`
* `accountNameWithEmojis()` and `Toot.contentWithEmojis()` API methods

## `0.13.4`
* [bug] Remove dupes from `Toot.reblogsBy` array
* Unified `Toot.realURI()` method
* Tweak default weights

## `0.13.3`
* Convert `Toot.reblogBy` (an `Account`) to `Toot.reblogsBy` (an `Account[]`)
* Make `DiversityFeedScorer` properly account for retoots

## `0.13.2`
* [bug] Fix retoots being scored based on the retooter not on the original toot

## `0.13.1`
* [bug] `videoAttachments()` wasn't including `gifv` videos
* [bug] export `WeightName` enum for usage in client app

## `0.13.0`
* Adjustable global `Trending` multiplier that's applied to cumulative score of trending toots of all types

## `0.12.0`
* Add `TrendingLinksScorer` to boost toots that contain Fediverse-wide trending links
* `TrendingTagsScorer` uses max of `numAccounts` not `log2(sum(numAccounts))`
* Add blocked accounts to muted account list
* [bug] Add `@server.com` string to `Account` objects for users on the home server that didn't have it.

## `0.11.0`
* Add `MentionsFollowedScorer`
* Add handling for audio `mediaAttachment`

## `0.10.1`
* Refactor a `MastodonServer` class for calls to the public API

## `0.10.0`
* Add `Toot.isDM()` instance method and filter option
* Stop muted accounts from sneaking into the feed via trending toots

## `0.9.1`
* `DiversityFeedScorer` sorts by MD5 of id to get random but repeatable ordering so scores don't bounce around as incremental loads happen
* `ChaosScorer` uses a hashing function to generate a deterministic score instead of `Math.random()`
* Don't decide whether to reload feed (leave that to the client app using this package)

## `0.9.0`
* (demo app) switch to sort filters by count instead of by name

## `0.8.6`
* Remove followed servers that don't meet MAU requirements from trending data
* Standardize caching of data fetched from Mastodon

## `0.8.5`
* [bug] Handle `FeatureScorer` not being ready if page is reloaded

## `0.8.4`
* Fix de/serialization of score data on `Toot` objects introduced by `Toot` refactor

## `0.8.3`
* Enable `reloadFeed()` method to return true after 10 minutes has passed since latest toot in timline
* Refactor out a proper `Toot` class

## `0.8.2`
* [bug] Fix server side filter application

## `0.8.1`
* Pull and apply server side filters to trending toots manually because user's server side filters can't be applied to toots pulled from other servers

## `0.8.0`
* Add numeric filtering (minimum replies, minimum reblogs, etc)

## `0.7.0`
* Add filtering based on username
* Implement a real incremental load

## `0.6.1`
* Convert the filtering of sources to the standard model
* [bug] Fix doublecounting of toot categories

## `0.6.0`
* Allow inverting filters for apps and languages (not just hashtags)
* Standardize a `FilterSection` object structure for app, language, hashtag, etc. filtering

## `0.5.1`
* Rudimentary ability to keep loading more toots in the background after delivering the first batch

## `0.5.0`
* Add scoring for raw number of retoots
* Centralize configuration and defaults in `config.ts`

## `0.4.0`
* Implement tag based filtering (blacklist and whitelist)

## `0.3.0`
* Implement `TrendingTags` scoring (pull recent toots from tags that are trending into the timeline)
* [bug] Fix followed accounts filter

## `0.2.0`
* Add ability to filter based on the application used to toot
* Repair broken `mediaAttachments` entries if possible

## `2024-12-02` (`0.1.0`)
* Implement live filtering of the feed (for languages, followed tags, etc.)
* Add `setFeedInApp` callback parameter to `TheAlgorithm.create()`
* Remove user's own toots from timeline

## `2024-12-01`
* Introduce `TootScore` type to hold all score info
* filter out toots that match user's configured filters
* Use `localForage` package for persistent state instead of browser's Local Storage which is capped at 10MB
* Use `async-mutex` to limit scoring to one thread at a time
* [bug] `reblogsFeedScorer` should only count retoots
* [bug] reset the diversity scorer when rescoring

## `2024-11-30`
* Refactor `decorateWithScoreInfo()` method
* Rename `scores` => `rawScores` and `value` => `score`

## `2024-11-27`
* Add a `MostRepliedAccounts` score
* Add a list of default servers to check for trending toots if user isn't following very many accounts
* Add 1 to score so if all weights are 0 the timeline is reverse chronological order
* [bug] default to 0 instead of erroring out on reweight

## `2024-11-26`
* Add `FollowedTagsScorer`

## `2024-11-25`
* `reblogBy` should be an `Account` not a string
* Don't filter out replies from feed (filtering replies is now an option on the front end)

## `2024-11-24`
* Add `ImageAttachmentScorer` and `VideoAttachmentScorer`
* Improve scorer descriptions

## `2024-11-23`:
* Make time decay param configurable
* Rename feature scorers<|MERGE_RESOLUTION|>--- conflicted
+++ resolved
@@ -2,13 +2,7 @@
 * Add allEmojis() getter to Toot
 
 ### v0.69.19
-<<<<<<< HEAD
-
-### v0.69.18
 * Make `TheAlgorithm.weightedScorers` private
-=======
-* Make TheAlgorithm.weightedScorers private
->>>>>>> 1db44987
 * Make `isFollowed` and `isFollower` actually optional on `Account`
 
 ### v0.69.17
